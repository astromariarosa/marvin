# !usr/bin/env python
# -*- coding: utf-8 -*-
#
# Licensed under a 3-clause BSD license.
#
# @Author: Brian Cherinka
# @Date:   2016-10-19 17:36:00
# @Last modified by:   Brian Cherinka
# @Last Modified time: 2018-03-05 15:18:24
#
# This is the Marvin setup
#

from setuptools import setup, find_packages

import os

from astropy.utils.data import download_file

import argparse
import shutil
import sys


def read(fname):
    return open(os.path.join(os.path.dirname(__file__), fname)).read()


def add_data_file(directory, data_files):
    extern_path = os.path.join(os.path.dirname(__file__), directory)
    for root, __, filenames in os.walk(extern_path):
        for filename in filenames:
            data_files.append(os.path.join('..', root.lstrip('python/'), filename))


def get_data_files(with_web=True):

    data_files = []

    # add_data_file('python/marvin/extern/', data_files)

    if with_web:
        add_data_file('python/marvin/web/configuration/', data_files)
        add_data_file('python/marvin/web/lib/', data_files)
        add_data_file('python/marvin/web/static/', data_files)
        add_data_file('python/marvin/web/templates/', data_files)
        add_data_file('python/marvin/web/uwsgi_conf_files/', data_files)

    # data_files.append('../marvin/db/dbconfig.ini')
    # data_files.append('../../requirements.txt')
    # data_files.append('../../README.md')
    # data_files.append('utils/plot/Linear_L_0-1.csv')

    return data_files


def remove_args(parser):
    ''' Remove custom arguments from the parser '''

    arguments = []
    for action in list(parser._get_optional_actions()):
        if '--help' not in action.option_strings:
            arguments += action.option_strings

    for arg in arguments:
        if arg in sys.argv:
            sys.argv.remove(arg)


# requirements
requirements_file = os.path.join(os.path.dirname(__file__), 'requirements.txt')
install_requires = [line.strip().replace('==', '>=') for line in open(requirements_file)
                    if not line.strip().startswith('#') and line.strip() != '']


NAME = 'sdss-marvin'
# do not use x.x.x-dev.  things complain.  instead use x.x.xdev
<<<<<<< HEAD
VERSION = '2.2.7dev'
=======
VERSION = '2.3.1dev'
>>>>>>> 1190b481
RELEASE = 'dev' not in VERSION


def run(data_files, packages):

    setup(name=NAME,
          version=VERSION,
          license='BSD3',
          description='Toolsuite for dealing with the MaNGA dataset',
          long_description=open('README.rst').read(),
          author='The Marvin Developers',
          author_email='havok2063@hotmail.com',
          keywords='marvin manga astronomy MaNGA',
          url='https://github.com/sdss/marvin',
          packages=packages,
          package_dir={'': 'python'},
          package_data={'': data_files},
          include_package_data=True,
          install_requires=install_requires,
          scripts=['bin/run_marvin', 'bin/check_marvin'],
          classifiers=[
              'Development Status :: 4 - Beta',
              'Environment :: Web Environment',
              'Framework :: Flask',
              'Intended Audience :: Science/Research',
              'License :: OSI Approved :: BSD License',
              'Natural Language :: English',
              'Operating System :: OS Independent',
              'Programming Language :: Python',
              'Programming Language :: Python :: 2.6',
              'Programming Language :: Python :: 2.7',
              'Programming Language :: Python :: 3.3',
              'Programming Language :: Python :: 3.4',
              'Topic :: Database :: Front-Ends',
              'Topic :: Documentation :: Sphinx',
              'Topic :: Internet :: WWW/HTTP :: Dynamic Content',
              'Topic :: Scientific/Engineering :: Astronomy',
              'Topic :: Software Development :: Libraries :: Python Modules',
              'Topic :: Software Development :: User Interfaces'
          ],
          )


if __name__ == '__main__':

    # Custom parser to decide whether we include or not the web. By default we do.

    parser = argparse.ArgumentParser(prog=os.path.basename(sys.argv[0]))

    parser.add_argument('-w', '--noweb', dest='noweb', default=False, action='store_true',
                        help='Does not build the web.')

    # We use parse_known_args because we want to leave the remaining args for distutils
    args = parser.parse_known_args()[0]

    if args.noweb:
        packages = find_packages(where='python', exclude=['marvin.web*'])
    else:
        packages = find_packages(where='python')

    data_files = get_data_files(with_web=not args.noweb)

    maskbits_path = download_file('https://svn.sdss.org/public/repo/sdss/idlutils/'
                                  'trunk/data/sdss/sdssMaskbits.par')
    shutil.copy(maskbits_path, os.path.join(os.path.dirname(__file__),
                                            'python/marvin/data/',
                                            'sdssMaskbits.par'))

    # Now we remove all our custom arguments to make sure they don't interfere with distutils
    remove_args(parser)

    # Runs distutils
    run(data_files, packages)<|MERGE_RESOLUTION|>--- conflicted
+++ resolved
@@ -6,7 +6,7 @@
 # @Author: Brian Cherinka
 # @Date:   2016-10-19 17:36:00
 # @Last modified by:   Brian Cherinka
-# @Last Modified time: 2018-03-05 15:18:24
+# @Last Modified time: 2018-12-03 10:56:33
 #
 # This is the Marvin setup
 #
@@ -75,11 +75,7 @@
 
 NAME = 'sdss-marvin'
 # do not use x.x.x-dev.  things complain.  instead use x.x.xdev
-<<<<<<< HEAD
-VERSION = '2.2.7dev'
-=======
 VERSION = '2.3.1dev'
->>>>>>> 1190b481
 RELEASE = 'dev' not in VERSION
 
 
