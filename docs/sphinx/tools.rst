
.. _marvin-tools:

Tools
=====

<<<<<<< HEAD
Marvin-tools is an importable python package that provides convenience classes
and functions for searching, accessing, interacting with, and visualzing MaNGA
data. Since these capabilities are useful in both an exploratory environment,
such as in Marvin-web, and in science-grade analysis code, we factored out the
common elements into Marvin-tools.

Marvin-tools includes classes that correspond to different levels of MaNGA data
organization\: :ref:`marvin-tools-spectrum`, :ref:`marvin-tools-spaxel`,
:ref:`marvin-tools-rss`, :ref:`marvin-tools-cube`, and
:ref:`marvin-tools-plate`.  These classes have methods to retrieve the
appropriate data from a locally stored file, over the internet via Marvin-API,
or by downloading FITS files.

One of the most powerful aspects of the Marvin ecosystem is the ability to use
Marvin-API through Marvin-tools to query the MaNGA databases from within a
python script or terminal. With the Marvin-tools class :doc:`query` you can
build and execute a query. The results of your query are returned as an instance
of the :doc:`results` class, which has built-in methods for navigating and
presenting those results.
=======

Performing Queries:

:doc:`query`

Dealing with Results from Queries:

:doc:`results`
>>>>>>> 3f08f744
<|MERGE_RESOLUTION|>--- conflicted
+++ resolved
@@ -4,7 +4,6 @@
 Tools
 =====
 
-<<<<<<< HEAD
 Marvin-tools is an importable python package that provides convenience classes
 and functions for searching, accessing, interacting with, and visualzing MaNGA
 data. Since these capabilities are useful in both an exploratory environment,
@@ -24,7 +23,6 @@
 build and execute a query. The results of your query are returned as an instance
 of the :doc:`results` class, which has built-in methods for navigating and
 presenting those results.
-=======
 
 Performing Queries:
 
@@ -32,5 +30,4 @@
 
 Dealing with Results from Queries:
 
-:doc:`results`
->>>>>>> 3f08f744
+:doc:`results`