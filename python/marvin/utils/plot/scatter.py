--- conflicted
+++ resolved
@@ -5,27 +5,14 @@
 #
 # @Author: Brian Cherinka
 # @Date:   2017-08-21 17:11:22
-# @Last modified by:   Brian Cherinka
-<<<<<<< HEAD
-# @Last Modified time: 2018-10-18 14:56:05
+# @Last modified by: José Sánchez-Gallego (gallegoj@uw.edu)
+# @Last Modified time: 2018-11-08 16:21:30
 
 from __future__ import absolute_import, division, print_function
 
 import warnings
 from collections import defaultdict
 
-=======
-# @Last Modified time: 2018-11-08 16:21:30
-
-from __future__ import print_function, division, absolute_import
-from marvin import config
-from marvin.utils.datamodel.dap import datamodel
-from marvin.core.exceptions import MarvinUserWarning
-from marvin.utils.general import invalidArgs, isCallableWithArgs
-from matplotlib.gridspec import GridSpec
-from collections import defaultdict, OrderedDict
-from astropy.visualization import hist as ahist
->>>>>>> b0373227
 import matplotlib as mpl
 import matplotlib.pyplot as plt
 import numpy as np
@@ -35,12 +22,9 @@
 from astropy.visualization import hist as ahist
 from matplotlib.gridspec import GridSpec
 
-from marvin import config
 from marvin.core.exceptions import MarvinUserWarning
-from marvin.utils.datamodel.dap import datamodel
-from marvin.utils.datamodel.dap.base import Property
-from marvin.utils.datamodel.query.base import QueryParameter
 from marvin.utils.general import invalidArgs, isCallableWithArgs
+
 
 try:
     import mpl_scatter_density as msd
