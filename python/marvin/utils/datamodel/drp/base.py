#!/usr/bin/env python
# -*- coding: utf-8 -*-
#
# @Author: Brian Cherinka, José Sánchez-Gallego, and Brett Andrews
# @Date: 2017-10-25
# @Filename: base.py
# @License: BSD 3-clause (http://www.opensource.org/licenses/BSD-3-Clause)
#
# @Last modified by: José Sánchez-Gallego (gallegoj@uw.edu)
# @Last modified time: 2018-07-25 18:32:35

from __future__ import absolute_import, division, print_function

import copy as copy_mod
import os

import astropy.table as table
from astropy import units as u

from marvin.core.exceptions import MarvinError
<<<<<<< HEAD
from marvin.utils.datamodel import DataModelList
from marvin.utils.general.structs import FuzzyList
=======

from .. import DataModelList
from ...general.structs import FuzzyList
>>>>>>> e95cbea3


class DRPCubeDataModel(object):
    """A class representing a DRP Cube datamodel.

    Parameters
    ----------
    release : str
        The DRP release this datamodel describes.
    datacubes : list
        A list of `.DataCube` instances that describe the datacubes in this
        datamodel.
    spectra : list
        A list of `.Spectrum` instances that describe the datacubes in this
        datamodel.
    aliases : list
        A list of aliases for this datamodel.
    bitmask : dict
        A dictionary of `~marvin.utils.general.maskbit.Maskbit` objects.
    qual_flag : str
        The name of the quality bitmask flag. Must not include the ``MANGA_``
        prefix.

    """

    def __init__(self, release, datacubes=[], spectra=[], aliases=[], bitmasks=None,
                 qual_flag='DRP3QUAL'):

        self.release = release
        self.aliases = aliases

        self.datacubes = DataCubeList(datacubes, parent=self)
        self.spectra = SpectrumList(spectra, parent=self)

        self.bitmasks = bitmasks if bitmasks is not None else {}
        self.qual_flag = qual_flag

    def __repr__(self):
        return ('<DRPCubeDataModel release={0!r}, n_datacubes={1}, n_spectra={2}>'
                .format(self.release, len(self.datacubes), len(self.spectra)))

    def copy(self):
        """Returns a copy of the datamodel."""

        return copy_mod.deepcopy(self)

    def __eq__(self, value):
        """Uses fuzzywuzzy to return the closest property match."""

        datacube_names = [datacube.name for datacube in self.datacubes]
        spectrum_names = [spectrum.name for spectrum in self.spectra]

        if value in datacube_names:
            return self.datacubes[datacube_names.index(value)]
        elif value in spectrum_names:
            return self.spectra[spectrum_names.index(value)]

        try:
            datacube_best_match = self.datacubes[value]
        except ValueError:
            datacube_best_match = None

        try:
            spectrum_best_match = self.spectra[value]
        except ValueError:
            spectrum_best_match = None

        if ((datacube_best_match is None and spectrum_best_match is None) or
                (datacube_best_match is not None and spectrum_best_match is not None)):
            raise ValueError('too ambiguous input {!r}'.format(value))
        elif datacube_best_match is not None:
            return datacube_best_match
        elif spectrum_best_match is not None:
            return spectrum_best_match

    def __contains__(self, value):

        try:
            match = self.__eq__(value)
            if match is None:
                return False
            else:
                return True
        except ValueError:
            return False

    def __getitem__(self, value):
        return self == value

    def to_rss(self):
        """Returns a copy with `.RSSDatamodel` objects instead of datacubes."""

        if isinstance(self, DRPRSSDataModel):
            raise ValueError('this is already a DRPRSSDataModel')

        copy_of_self = self.copy()
        delattr(copy_of_self, 'datacubes')

        # Chances the type and converts datacubes to RSSDatamodel
        copy_of_self.__class__ = DRPRSSDataModel
        copy_of_self.rss = self.datacubes.to_rss(copy_of_self)

        # Resets the parent of the copied spectra
        for spectrum in copy_of_self.spectra:
            spectrum.parent = copy_of_self

        return copy_of_self


class DRPRSSDataModel(DRPCubeDataModel):
    """A class representing a DRP RSS listdatamodel."""

    def __init__(self, release, rss=[], spectra=[], aliases=[], bitmasks=None):

        self.release = release
        self.aliases = aliases

        self.rss = RSSList(rss, parent=self)
        self.spectra = SpectrumList(spectra, parent=self)

        self.bitmasks = bitmasks if bitmasks is not None else {}

    def __repr__(self):
        return ('<DRPRSSDataModel release={0!r}, n_rss={1}, n_spectra={2}>'
                .format(self.release, len(self.rss), len(self.spectra)))


class DRPCubeDataModelList(DataModelList):
    """A dictionary of DRP Cube datamodels."""

    base = {'DRPCubeDataModel': DRPCubeDataModel}

    def copy(self):

        copy_of_self = super(DRPCubeDataModelList, self).copy()
        copy_of_self.__class__ = DRPRSSDataModelList

        return copy_of_self


class DRPRSSDataModelList(DataModelList):
    """A dictionary of DRP RSS datamodels."""

    base = {'DRPRSSDataModel': DRPRSSDataModel}


class DataCubeList(FuzzyList):
    """Creates a list containing models and their representation."""

    def __init__(self, the_list, parent=None):

        self.parent = parent

        super(DataCubeList, self).__init__([])

        for item in the_list:
            self.append(item, copy=True)

    def copy(self):
        """Returns a copy of the datamodel."""

        return copy_mod.deepcopy(self)

    def mapper(self, value):
        """Helper method for the fuzzy list to match on the datacube name."""

        return value.name

    def append(self, value, copy=True):
        """Appends with copy."""

        append_obj = value if copy is False else copy_mod.deepcopy(value)
        append_obj.parent = self.parent

        if isinstance(append_obj, DataCube):
            super(DataCubeList, self).append(append_obj)
        else:
            raise ValueError('invalid datacube of type {!r}'.format(type(append_obj)))

    def to_rss(self, new_parent):
        """Returns a copy of this list as an `.RSSList` object."""

        if isinstance(self, RSSList):
            raise ValueError('this is already an RSSList')

        # Copies selef and resets the type to RSSList
        copy_of_self = self.copy()
        copy_of_self.__class__ = RSSList
        copy_of_self.parent = new_parent

        # Replaces each datacube in itself with a RSSDatamodel
        for label in self.list_names():
            copy_of_self.remove(copy_of_self[label])
            copy_of_self.append(self[label].to_rss(new_parent))

        return copy_of_self

    def list_names(self):
        """Returns a list with the names of the datacubes in this list."""

        return [item.name for item in self]

    def to_table(self, pprint=False, description=False, max_width=1000):
        """Returns an astropy table with all the datacubes in this datamodel.

        Parameters:
            pprint (bool):
                Whether the table should be printed to screen using astropy's
                table pretty print.
            description (bool):
                If ``True``, an extra column with the description of the
                datacube will be added.
            max_width (int or None):
                A keyword to pass to ``astropy.table.Table.pprint()`` with the
                maximum width of the table, in characters.

        Returns:
            result (``astropy.table.Table``):
                If ``pprint=False``, returns an astropy table containing
                the name of the datacube, whether it has ``ivar`` or
                ``mask``, the units, and a description (if
                ``description=True``)..

        """

        datacube_table = table.Table(
            None, names=['name', 'ivar', 'mask', 'unit', 'description',
                         'db_table', 'db_column', 'fits_extension'],
            dtype=['S20', bool, bool, 'S20', 'S500', 'S20', 'S20', 'S20'])

        if self.parent:
            datacube_table.meta['release'] = self.parent.release

        for datacube in self:
            unit = datacube.unit.to_string()

            datacube_table.add_row((datacube.name,
                                    datacube.has_ivar(),
                                    datacube.has_mask(),
                                    unit,
                                    datacube.description,
                                    datacube.db_table,
                                    datacube.db_column(),
                                    datacube.fits_extension()))

        if not description:
            datacube_table.remove_column('description')

        if pprint:
            datacube_table.pprint(max_width=max_width, max_lines=1e6)
            return

        return datacube_table

    def write_csv(self, filename=None, path=None, overwrite=None, **kwargs):
        ''' Write the datamodel to a CSV '''

        release = self.parent.release.lower().replace('-', '')

        if not filename:
            filename = 'drpcubes_dm_{0}.csv'.format(release)

        if not path:
            path = os.path.join(os.getenv("MARVIN_DIR"), 'docs', 'sphinx', '_static')

        fullpath = os.path.join(path, filename)
        table = self.to_table(**kwargs)
        table.write(fullpath, format='csv', overwrite=overwrite)


class RSSList(DataCubeList):
    """Creates a list containing RSSDatamodel and their representation."""

    def append(self, value, copy=True):
        """Appends with copy."""

        append_obj = value if copy is False else copy_mod.deepcopy(value)
        append_obj.parent = self.parent

        if isinstance(append_obj, RSS):
            super(RSSList, self).append(append_obj)
        else:
            raise ValueError('invalid RSS of type {!r}'.format(type(append_obj)))

    def write_csv(self, filename=None, path=None, overwrite=None, **kwargs):
        """Write the datamodel to a CSV"""

        release = self.parent.release.lower().replace('-', '')

        if not filename:
            filename = 'drprss_dm_{0}.csv'.format(release)

        if not path:
            path = os.path.join(os.getenv('MARVIN_DIR'), 'docs', 'sphinx', '_static')

        fullpath = os.path.join(path, filename)
        table = self.to_table(**kwargs)
        table.write(fullpath, format='csv', overwrite=overwrite)


class DataCube(object):
    """Represents a extension in the DRP logcube file.

    Parameters:
        name (str):
            The datacube name. This is the internal name that Marvin will use
            for this datacube. It is different from the ``extension_name``
            parameter, which must be identical to the extension name of the
            datacube in the logcube file.
        extension_name (str):
            The FITS extension containing this datacube.
        extension_wave (str):
            The FITS extension containing the wavelength for this datacube.
        extension_ivar (str or None):
            The extension that contains the inverse variance associated with
            this datacube, if any.
        extension_mask (str or None):
            The extension that contains the mask associated with this
            datacube, if any.
        db_table (str):
            The DB table in which the datacube is stored. Defaults to
            ``spaxel``.
        unit (astropy unit or None):
            The unit for this datacube.
        scale (float):
            The scaling factor for the values of the datacube.
        formats (dict):
            A dictionary with formats that can be used to represent the
            datacube. Default ones are ``latex`` and ``string``.
        pixmask_flag : str
            The name of the pixmask flag. Should be the full name, including the
            ``MANGA_`` part.
        description (str):
            A description for the datacube.

    """

    def __init__(self, name, extension_name, extension_wave=None,
                 extension_ivar=None, extension_mask=None, db_table='spaxel',
                 unit=u.dimensionless_unscaled, scale=1, formats={},
                 pixmask_flag='MANGA_DRP3PIXMASK', description=''):

        self.name = name

        self._extension_name = extension_name
        self._extension_wave = extension_wave
        self._extension_ivar = extension_ivar
        self._extension_mask = extension_mask

        self.pixmask_flag = pixmask_flag

        self.db_table = db_table

        self._parent = None

        self.formats = formats

        self.description = description

        self.unit = u.CompositeUnit(scale, unit.bases, unit.powers)

    def copy(self):
        return copy_mod.deepcopy(self)

    def to_rss(self, new_parent):
        """Creates a copy of this datacube as a `.RSS` object."""

        if isinstance(self, RSS):
            raise ValueError('this is already a RSS datamodel object.')

        assert isinstance(new_parent, DRPRSSDataModel)
        copy_of_self = self.copy()
        copy_of_self.__class__ = RSS
        copy_of_self.parent = new_parent

        return copy_of_self

    @property
    def parent(self):
        """Retrieves the parent."""

        return self._parent

    @parent.setter
    def parent(self, value):
        """Sets the parent."""

        assert isinstance(value, DRPCubeDataModel), 'parent must be a DRPCubeDataModel'

        self._parent = value

    def full(self):
        """Returns the name string."""

        return self._extension_name.lower()

    def has_ivar(self):
        """Returns True is the datacube has an ivar extension."""

        return self._extension_ivar is not None

    def has_mask(self):
        """Returns True is the datacube has an mask extension."""

        return self._extension_mask is not None

    def fits_extension(self, ext=None):
        """Returns the FITS extension name."""

        assert ext is None or ext in ['ivar', 'mask'], 'invalid extension'

        if ext is None:
            return self._extension_name.upper()

        elif ext == 'ivar':
            if not self.has_ivar():
                raise MarvinError('no ivar extension for datacube {0!r}'.format(self.full()))
            return self._extension_ivar.upper()

        elif ext == 'mask':
            if not self.has_mask():
                raise MarvinError('no mask extension for datacube {0!r}'.format(self.full()))
            return self._extension_mask

    def db_column(self, ext=None):
        """Returns the name of the DB column containing this datacube."""

        return self.fits_extension(ext=ext).lower()

    def __repr__(self):

        return '<DataCube {!r}, release={!r}, unit={!r}>'.format(
            self.name, self.parent.release if self.parent else None, self.unit.to_string())

    def __str__(self):

        return self.full()

    def to_string(self, mode='string'):
        """Return a string representation of the datacube."""

        if mode == 'latex':

            if mode in self.formats:
                latex = self.formats[mode]
            else:
                latex = self.to_string()

            return latex

        else:

            if mode in self.formats:
                string = self.formats[mode]
            else:
                string = self.name

            return string


class RSS(DataCube):

    def __repr__(self):

        return '<RSS {!r}, release={!r}, unit={!r}>'.format(
            self.name, self.parent.release if self.parent else None,
            self.unit.to_string())

    @property
    def parent(self):
        """Retrieves the parent."""

        return self._parent

    @parent.setter
    def parent(self, value):
        """Sets the parent."""

        assert isinstance(value, DRPRSSDataModel), 'parent must be a DRPRSSDataModel'
        self._parent = value


class SpectrumList(FuzzyList):
    """Creates a list containing spectra and their representation."""

    def __init__(self, the_list, parent=None):

        self.parent = parent

        super(SpectrumList, self).__init__([])

        for item in the_list:
            self.append(item, copy=True)

    def mapper(self, value):
        """Helper method for the fuzzy list to match on the spectrum name."""

        return value.name

    def append(self, value, copy=True):
        """Appends with copy."""

        append_obj = value if copy is False else copy_mod.deepcopy(value)
        append_obj.parent = self.parent

        if isinstance(append_obj, Spectrum):
            super(SpectrumList, self).append(append_obj)
        else:
            raise ValueError('invalid spectrum of type {!r}'.format(type(append_obj)))

    def list_names(self):
        """Returns a list with the names of the spectra in this list."""

        return [item.name for item in self]

    def to_table(self, pprint=False, description=False, max_width=1000):
        """Returns an astropy table with all the spectra in this datamodel.

        Parameters:
            pprint (bool):
                Whether the table should be printed to screen using astropy's
                table pretty print.
            description (bool):
                If ``True``, an extra column with the description of the
                spectrum will be added.
            max_width (int or None):
                A keyword to pass to ``astropy.table.Table.pprint()`` with the
                maximum width of the table, in characters.

        Returns:
            result (``astropy.table.Table``):
                If ``pprint=False``, returns an astropy table containing
                the name of the spectrum, whether it has ``ivar`` or
                ``mask``, the units, and a description (if
                ``description=True``)..

        """

        spectrum_table = table.Table(
            None, names=['name', 'std', 'unit', 'description',
                         'db_table', 'db_column', 'fits_extension'],
            dtype=['S20', bool, 'S20', 'S500', 'S20', 'S20', 'S20'])

        if self.parent:
            spectrum_table.meta['release'] = self.parent.release

        for spectrum in self:
            unit = spectrum.unit.to_string()

            spectrum_table.add_row((spectrum.name,
                                    spectrum.has_std(),
                                    unit,
                                    spectrum.description,
                                    spectrum.db_table,
                                    spectrum.db_column(),
                                    spectrum.fits_extension()))

        if not description:
            spectrum_table.remove_column('description')

        if pprint:
            spectrum_table.pprint(max_width=max_width, max_lines=1e6)
            return

        return spectrum_table

    def write_csv(self, filename=None, path=None, overwrite=None, **kwargs):
        ''' Write the datamodel to a CSV '''

        release = self.parent.release.lower().replace('-', '')

        if not filename:
            if isinstance(self.parent, DRPRSSDataModel):
                filename = 'drp_rss_spectra_dm_{0}.csv'.format(release)
            elif isinstance(self.parent, DRPCubeDataModel):
                filename = 'drp_cube_spectra_dm_{0}.csv'.format(release)
            else:
                raise ValueError('invalid parent of type {!r}'.format(type(self.parent)))

        if not path:
            path = os.path.join(os.getenv("MARVIN_DIR"), 'docs', 'sphinx', '_static')

        fullpath = os.path.join(path, filename)
        table = self.to_table(**kwargs)
        table.write(fullpath, format='csv', overwrite=overwrite)


class Spectrum(object):
    """Represents a extension in the DRP logcube file.

    Parameters:
        name (str):
            The spectrum name. This is the internal name that Marvin will use
            for this spectrum. It is different from the ``extension_name``
            parameter, which must be identical to the extension name of the
            spectrum in the logcube file.
        extension_name (str):
            The FITS extension containing this spectrum.
        extension_wave (str):
            The FITS extension containing the wavelength for this spectrum.
        extension_std (str):
            The FITS extension containing the standard deviation for this
            spectrum.
        extension_mask (str):
            The FITS extension containing the mask for this spectrum.
        db_table (str):
            The DB table in which the spectrum is stored. Defaults to
            ``cube``.
        unit (astropy unit or None):
            The unit for this spectrum.
        scale (float):
            The scaling factor for the values of the spectrum.
        formats (dict):
            A dictionary with formats that can be used to represent the
            spectrum. Default ones are ``latex`` and ``string``.
        pixmask_flag : str
            The name of the pixmask flag. Should be the full name, including the
            ``MANGA_`` part.
        description (str):
            A description for the spectrum.

    """

    def __init__(self, name, extension_name, extension_wave=None, extension_std=None,
                 extension_mask=None, db_table='cube', unit=u.dimensionless_unscaled,
                 scale=1, formats={}, pixmask_flag=None, description=''):

        self.name = name

        self._extension_name = extension_name
        self._extension_wave = extension_wave
        self._extension_std = extension_std
        self._extension_mask = extension_mask

        self.pixmask_flag = pixmask_flag

        self.db_table = db_table

        self.formats = formats

        self.description = description

        self._parent = None

        self.unit = u.CompositeUnit(scale, unit.bases, unit.powers)

    @property
    def parent(self):
        """Retrieves the parent."""

        return self._parent

    @parent.setter
    def parent(self, value):
        """Sets the parent."""

        assert isinstance(value, DRPCubeDataModel), 'parent must be a DRPCubeDataModel'

        self._parent = value

    def full(self):
        """Returns the name string."""

        return self._extension_name.lower()

    def has_std(self):
        """Returns True is the datacube has an std extension."""

        return self._extension_std is not None

    def has_mask(self):
        """Returns True is the datacube has an mask extension."""

        return self._extension_mask is not None

    def fits_extension(self, ext=None):
        """Returns the FITS extension name."""

        assert ext is None or ext in ['std', 'mask'], 'invalid extension'

        if ext is None:
            return self._extension_name.upper()

        elif ext == 'std':
            if not self.has_std():
                raise MarvinError('no std extension for spectrum {0!r}'.format(self.full()))
            return self._extension_std.upper()

        elif ext == 'mask':
            if not self.has_mask():
                raise MarvinError('no mask extension for spectrum {0!r}'.format(self.full()))
            return self._extension_mask

    def db_column(self, ext=None):
        """Returns the name of the DB column containing this datacube."""

        return self.fits_extension(ext=ext).lower()

    def __repr__(self):

        return '<Spectrum {!r}, release={!r}, unit={!r}>'.format(
            self.name, self.parent.release if self.parent else None, self.unit.to_string())

    def __str__(self):

        return self.full()

    def to_string(self, mode='string'):
        """Return a string representation of the spectrum."""

        if mode == 'latex':

            if mode in self.formats:
                latex = self.formats[mode]
            else:
                latex = self.to_string()

            return latex

        else:

            if mode in self.formats:
                string = self.formats[mode]
            else:
                string = self.name

            return string<|MERGE_RESOLUTION|>--- conflicted
+++ resolved
@@ -6,7 +6,7 @@
 # @Filename: base.py
 # @License: BSD 3-clause (http://www.opensource.org/licenses/BSD-3-Clause)
 #
-# @Last modified by: José Sánchez-Gallego (gallegoj@uw.edu)
+# @Last modified by:   Brian Cherinka
 # @Last modified time: 2018-07-25 18:32:35
 
 from __future__ import absolute_import, division, print_function
@@ -18,14 +18,8 @@
 from astropy import units as u
 
 from marvin.core.exceptions import MarvinError
-<<<<<<< HEAD
 from marvin.utils.datamodel import DataModelList
 from marvin.utils.general.structs import FuzzyList
-=======
-
-from .. import DataModelList
-from ...general.structs import FuzzyList
->>>>>>> e95cbea3
 
 
 class DRPCubeDataModel(object):
