# !usr/bin/env python
# -*- coding: utf-8 -*-
#
# Licensed under a 3-clause BSD license.
#
# @Author: Brian Cherinka
# @Date:   2017-08-22 22:43:15
<<<<<<< HEAD
# @Last modified by: José Sánchez-Gallego (gallegoj@uw.edu)
# @Last modified time: 2018-11-08 11:18:15
=======
# @Last modified by:   Brian Cherinka
# @Last modified time: 2018-11-08 12:26:08
>>>>>>> e0e197ed

from __future__ import absolute_import, division, print_function

import copy as copy_mod
import inspect
import os
import warnings

import numpy as np
import six
import yaml
import yamlordereddictloader
from astropy.table import Table
from fuzzywuzzy import fuzz, process
from sqlalchemy_utils import get_hybrid_properties

from marvin import config
from marvin.core.exceptions import MarvinError, MarvinUserWarning
from marvin.utils.datamodel import DataModelList
from marvin.utils.datamodel.maskbit import get_maskbits
from marvin.utils.general.structs import FuzzyList


if config.db:
    from marvin.utils.datamodel.query.forms import MarvinForm
else:
    MarvinForm = None


__ALL__ = ('QueryDataModelList', 'QueryDataModel')


query_params = None

PARAM_CACHE = {}


class QueryDataModel(object):
    """ A class representing a Query datamodel """

    def __init__(self, release, groups=[], aliases=[], exclude=[], **kwargs):

        self.release = release
        self._groups = groups
        self._groups.set_parent(self)
        self.aliases = aliases
        self._exclude = exclude
        self.dap_datamodel = kwargs.get('dapdm', None)
        self.bitmasks = get_maskbits(self.release)
        self._mode = kwargs.get('mode', config.mode)
        self._get_parameters()
        self._check_datamodels()

    def __repr__(self):

        return ('<QueryDataModel release={0!r}, n_groups={1}, n_parameters={2}, n_total={3}>'
                .format(self.release, len(self.groups), len(self.parameters), len(self._keys)))

    def copy(self):
        """Returns a copy of the datamodel."""

        return copy_mod.deepcopy(self)

    def _get_parameters(self):
        ''' Get the parameters for the datamodel '''

        # check cache for parameters
        if self.release in PARAM_CACHE:
            self._keys = PARAM_CACHE[self.release]
            return

        # get the parameters
        if self._mode == 'local':
            self._marvinform = MarvinForm(release=self.release)
            self._cleanup_keys()
        elif self._mode == 'remote':
            self._get_from_remote()
        elif self._mode == 'auto':
            if config.db:
                self._mode = 'local'
            else:
                self._mode = 'remote'
            self._get_parameters()

    def _get_from_remote(self):
        ''' Get the keys from a remote source '''

        from marvin.api.api import Interaction

        # if not urlmap then exit
        if not config.urlmap:
            self._keys = []
            return

        # try to get the url
        try:
            url = config.urlmap['api']['getallparams']['url']
        except Exception as e:
            warnings.warn('Cannot access Marvin API to get the full list of query parameters. '
                          'for the Query Datamodel. Only showing the best ones.', MarvinUserWarning)
            url = None
            self._keys = []
            #self._cleanup_keys()

        # make the call
        if url:
            try:
                ii = Interaction(url, params={'release': self.release, 'paramdisplay': 'all'})
            except Exception as e:
                warnings.warn('Could not remotely retrieve full set of parameters. {0}'.format(e), MarvinUserWarning)
                self._keys = []
            else:
                # this deals with all parameters from all releases at once
                PARAM_CACHE.update(ii.getData())
                self._check_aliases()

                for key in list(PARAM_CACHE.keys()):
                    self._keys = PARAM_CACHE[key] if key in PARAM_CACHE else []
                    self._remove_query_params()

    def _check_aliases(self):
        ''' Check the release of the return parameters against the aliases '''
        for key, val in PARAM_CACHE.items():
            if key != self.release and key in self.aliases:
                PARAM_CACHE[self.release] = val

    def _remove_query_params(self):
        ''' Remove keys from query_params best list '''
        origlist = query_params.list_params('full')
        for okey in origlist:
            if okey in self._keys:
                self._keys.remove(okey)

        # add the final list to the cache
        if self.release not in PARAM_CACHE:
            PARAM_CACHE[self.release] = self._keys

    def _cleanup_keys(self):
        ''' Cleans up the list for MarvinForm keys '''

        # get all the keys in the marvin form
        keys = list(self._marvinform._param_form_lookup.keys())
        keys.sort()

        # simplify the spaxelprop list down to one set
        mykeys = [k.split('.', 1)[-1] for k in keys if 'cleanspaxel' not in k]
        mykeys = [k.replace(k.split('.')[0], 'spaxelprop') if 'spaxelprop'
                  in k else k for k in mykeys]

        # replace table names with shortcut names
        rev = {v: k for k, v in self._marvinform._param_form_lookup._tableShortcuts.items()}
        newkeys = [k.replace(k.split('.')[0],
                             rev[k.split('.')[0]]) if k.split('.')[0] in rev.keys()
                   else k for k in mykeys]

        # remove any hidden keys
        newkeys = [n for n in newkeys if '._' not in n]

        # exclude tables from list of keys
        if self._exclude:
            for table in self._exclude:
                newkeys = [k for k in newkeys if table not in k]

        # final sort and set
        newkeys.sort()
        self._keys = newkeys

        # remove keys from query_params best list here
        self._remove_query_params()

    def _check_datamodels(self, parameters=None):
        ''' Check and match the datamodels '''

        params = [parameters] if parameters else self.parameters

        # DAP datamodel
        for qp in params:
            if self.dap_datamodel:
                try:
                    qp.property = self.dap_datamodel[qp.full]
                except ValueError as e:
                    pass

    def __eq__(self, value):
        """Uses fuzzywuzzy to return the closest parameter/group match."""

        # Gets the best match for parameters and groups. If there is a match
        # in parameters, returns it. Otherwise tries groups.

        try:
            param_best_match = self.parameters[value]
            if param_best_match:
                return param_best_match
        except (KeyError, ValueError):
            pass

        try:
            group_best_match = self.groups[value]
            if group_best_match:
                return group_best_match
        except (KeyError, ValueError):
            pass

        raise ValueError('too ambiguous input {!r}'.format(value))

    def __contains__(self, value):

        try:
            match = self.__eq__(value)
            if match is None:
                return False
            else:
                return True
        except ValueError:
            return False

    def __getitem__(self, value):
        return self == value

    @property
    def groups(self):
        """Returns the groups for this datamodel. """
        return self._groups

    @groups.setter
    def groups(self, value):
        """Raises an error if trying to set groups directly."""

        raise MarvinError('cannot set groups directly. Use add_groups() instead.')

    def add_group(self, group, copy=True):
        ''' '''
        self._groups.add_group(group, copy=copy, parent=self)

    def add_groups(self, groups, copy=True):
        ''' '''
        self._groups.add_groups(groups, copy=copy, parent=self)

    @property
    def parameters(self):
        return QueryList(sum([g.parameters for g in self.groups], []))

    def add_to_group(self, group, value=None):
        ''' Add free-floating Parameters into a Group '''

        # This helps in case that a group does not exist in the parameters,
        # for instance because we loaded the metadata query params.
        try:
            thegroup = self._groups == group
        except ValueError:
            return

        keys = []
        allkeys = copy_mod.copy(self._keys)
        if value is None:
            allkeys = []
            keys.extend(self._keys)
        else:
            for k in self._keys:
                if value in k:
                    mykey = allkeys.pop(allkeys.index(k))
                    if k not in thegroup.full:
                        keys.append(mykey)
        self._keys = allkeys
        thegroup.add_parameters(keys)

    def regroup(self, values):
        ''' Regroup a set of parameters into groups '''
        for group, value in values.items():
            if isinstance(value, list):
                for v in value:
                    self.add_to_group(group, v)
            else:
                self.add_to_group(group, value)

    @property
    def best(self):
        return QueryList([p for p in self.parameters if p.best is True])

    @property
    def best_groups(self):
        return self.groups.best

    def set_best(self, best):
        ''' sets a list of best query parameters '''
        for b in best:
            if isinstance(b, QueryParameter):
                b.best = True
            elif isinstance(b, six.string_types):
                for i, p in enumerate(self.parameters):
                    if b == p.full:
                        self.parameters[i].best = True

    def use_all_spaxels(self):
        ''' Sets the datamodel to use all the spaxels '''
        self._marvinform = MarvinForm(release=self.release, allspaxels=True)
        self._cleanup_keys()

    def _reset_marvinform(self):
        self._marvinform = MarvinForm(release=self.release)

    def to_table(self, pprint=False, max_width=1000, only_best=False, db=False):
        ''' Write the datamodel to an Astropy table '''

        param_table = Table(None, names=['group', 'full', 'best', 'name', 'display',
                                         'db_schema', 'db_table', 'db_column', 'is_hybrid'],
                            dtype=['S20', 'S300', bool, 'S30', 'S30', 'S30', 'S30', 'S30', bool])

        iterable = self.groups.parameters

        param_table.meta['release'] = self.release

        for param in iterable:
                param_table.add_row((param.group, param.full, param.best,
                                     param.name, param.display,
                                     param.db_schema, param.db_table,
                                     param.db_column, param.is_hybrid()))

        if only_best:
            notbest = param_table['best'] is False
            param_table.remove_rows(notbest)

        if not db:
            param_table.remove_columns(['db_schema', 'db_table', 'db_column', 'is_hybrid'])

        if pprint:
            param_table.pprint(max_width=max_width, max_lines=1e6)
            return

        return param_table

    def write_csv(self, filename=None, path=None, overwrite=None, **kwargs):
        ''' Write the datamodel to a CSV '''

        release = self.release.lower().replace('-', '')

        if not filename:
            filename = 'query_dm_{0}.csv'.format(release)

        if not path:
            path = os.path.join(os.getenv("MARVIN_DIR"), 'docs', 'sphinx', '_static')

        fullpath = os.path.join(path, filename)
        table = self.to_table(**kwargs)
        table.write(fullpath, format='csv', overwrite=overwrite)


class QueryDataModelList(DataModelList):
    """A dictionary of Query datamodels."""
    base = {'QueryDataModel': QueryDataModel}


def get_best_fuzzy(name, choices, cutoff=60, return_score=False):
    items = process.extractBests(name, choices, score_cutoff=cutoff, scorer=fuzz.WRatio)

    if not items:
        best = None
    elif len(items) == 1:
        best = items[0]
    else:
        scores = [s[1] for s in items]
        # finds items with the same score
        morethanone = sum(np.max(scores) == scores) > 1
        if morethanone:
            # tries to find an exact string match
            exact = []
            for s in items:
                itemname = s[0].name if isinstance(s[0], QueryParameter) else s[0]
                if itemname.lower() == name.lower():
                    exact.append(s)
            # returns exact match or fails with ambiguity
            if exact:
                best = exact[0]
            else:
                options = [s[0].name if isinstance(s[0], QueryParameter)
                           else s[0] for s in items if s[1] == np.max(scores)]
                raise KeyError('{0} is too ambiguous.  '
                               'Did you mean one of {1}?'.format(name, options))
        else:
            best = items[0]

    if best is None:
        raise ValueError('Could not find a match for {0}.  Please refine your text.'.format(name))

    return best if return_score else best[0]


def strip_mapped(self):
    ''' Strip the mapped items for display with dir

    Since __dir__ cannot have . in the attribute name, this
    strips the returned mapper(item) parameter of any . in the name.
    Used for query parameter syntax [table.parameter_name]

    For cases where the parameter_name is "name", and thus
    non-unique, it also returns the mapper name with "." replaced
    with "_", to make unique. "ifu.name" becomes "ifu_name", etc.

    Parameters:
        self:
            a QueryFuzzyList object

    Returns:
        list of mapped named stripped of dots

    '''
    params = []
    for item in self:
        mapped_item = self.mapper(item)
        if '.' in mapped_item:
            parta, name = mapped_item.split('.')
            if name == 'name':
                name = mapped_item.replace('.', '_')
            params.append(name)
        else:
            params.append(mapped_item)
    return params


class QueryFuzzyList(FuzzyList):
    ''' Fuzzy List for Query Parameters '''

    def __dir__(self):
        class_members = list(list(zip(*inspect.getmembers(self.__class__)))[0])
        params = strip_mapped(self)
        return class_members + params

    def __getattr__(self, value):

        mapped_values = [super(QueryFuzzyList, self).__getattribute__('mapper')(item)
                         for item in self]
        stripped_values = strip_mapped(self)

        if value in stripped_values:
            return self[mapped_values[stripped_values.index(value)]]

        return super(QueryFuzzyList, self).__getattribute__(value)

    def index(self, value):
        param = self == value
        index = [i for i, item in enumerate(self) if item is param]

        if index:
            return index[0]
        else:
            raise ValueError('{0} is not in the list'.format(value))

    def pop(self, value=None):
        if isinstance(value, int):
            return super(QueryFuzzyList, self).pop(value)
        elif not value:
            return super(QueryFuzzyList, self).pop()
        else:
            idx = self.index(value)
            return super(QueryFuzzyList, self).pop(idx)

    def remove(self, value):
        param = value == self
        tmp = [n for n in self if n != param]
        QueryFuzzyList.__init__(self, tmp, use_fuzzy=get_best_fuzzy)


class ParameterGroupList(QueryFuzzyList):
    ''' ParameterGroup Object

    This object inherits from the Python list object. This
    represents a list of query ParameterGroups.

    '''

    def __init__(self, items):
        self.score = None
        paramgroups = self._make_groups(items)
        QueryFuzzyList.__init__(self, paramgroups, use_fuzzy=get_best_fuzzy)

    def mapper(self, value):
        return value.name.lower().replace(' ', '_').replace('.', '_')

    def _make_groups(self, items, best=None):
        if isinstance(items, list):
            paramgroups = [ParameterGroup(item, []) for item in items]
        elif isinstance(items, dict):
            paramgroups = [ParameterGroup(key, vals)
                           for key, vals in items.items()]
        elif isinstance(items, six.string_types):
            paramgroups = ParameterGroup(items, [])
        return paramgroups

    def set_parent(self, parent):
        """Sets parent."""

        assert isinstance(parent, QueryDataModel), 'parent must be a QueryDataModel'
        self.parent = parent
        for item in self:
            item.set_parent(parent)

    @property
    def parameters(self):
        ''' List all the queryable parameters '''
        return QueryList([param for group in self for param in group])

    @property
    def names(self):
        ''' List all the parameter groups '''
        return self.list_groups()

    @property
    def best(self):
        ''' List the best parameters in each group '''
        grp_copy = copy_mod.deepcopy(self)
        grp_copy.__init__(bestparams)
        grp_copy.parent._check_datamodels()
        return grp_copy

    @names.setter
    def names(self, value):
        """Raises an error if trying to set groups directly."""

        raise MarvinError('cannot set names directly. Use add_groups() instead.')

    def list_groups(self):
        '''Returns a list of query groups.

        Returns:
            names (list):
                A string list of all the Query Group names
        '''
        return [group.name for group in self]

    def add_group(self, group, copy=True, parent=None):
        ''' '''

        new_grp = copy_mod.copy(group) if copy else group
        if isinstance(new_grp, ParameterGroup):
            self.append(new_grp)
        else:
            new_grp = self._make_groups(new_grp)
            new_grp.set_parent(parent)
            self.append(new_grp)

    def add_groups(self, groups, copy=True, parent=None):
        ''' '''
        for group in groups:
            self.add_group(group, copy=copy, parent=parent)

    def list_params(self, name_type='full', groups=None):
        '''Returns a list of parameters from all groups.

        Return a string list of the full parameter names.
        Default is all parameters across all groups.

        Parameters:
            groups (str|list):
                A string or list of strings representing the groups
                of parameters you wish to return
            name_type (str):
                The type of name to generate (full, name, short, remote, display).
                Default is full.

        Returns:
            params (list):
                A list of full parameter names
        '''

        assert name_type in ['full', 'short', 'name', 'remote', 'display'], \
            'name_type must be (full, short, name, remote, display)'

        if groups:
            groups = groups if isinstance(groups, list) else [groups]
            grouplist = [self[g] for g in groups]
            return [param.__getattribute__(name_type) for group in grouplist for param in group]
        else:
            return [param.__getattribute__(name_type) for group in self for param in group]


class ParameterGroup(QueryFuzzyList):
    ''' A Query Parameter Group Object

    Query parameters are grouped into specific categories
    for ease of use and navigation.  This object subclasses
    from the Python list object.

    Parameters:
        name (str):
            The name of the group
        items (list|dict):
            A list or dictionary of parameters.  If a list of names is input,
            each name will be used as the full name.

    '''
    def __init__(self, name, items, parent=None):
        self.name = name
        self.score = None
        self.parent = parent

        queryparams = []
        for item in items:
            this_param = self._make_query_parameter(item)
            queryparams.append(this_param)

        QueryFuzzyList.__init__(self, queryparams, use_fuzzy=get_best_fuzzy)
        self._check_names()
        if self.parent:
            self._check_datamodels()

    def __repr__(self):
        return '<ParameterGroup name={0.name}, n_parameters={1}>'.format(self, len(self))

    def __str__(self):
        return self.name

    def mapper(self, value):
        return value.full

    def _make_query_parameter(self, item):
        ''' Create and return a QueryParameter '''
        if isinstance(item, dict):
            item.update({'group': self.name, 'best': True})
            this_param = QueryParameter(**item)
        elif isinstance(item, six.string_types):
            is_best = [p for p in query_params.parameters
                       if item in p.full and (item == p.name or item == p.full)]
            if is_best:
                best_dict = is_best[0].__dict__
                best_dict.update({'group': self.name, 'best': True})
                this_param = QueryParameter(**best_dict)
            else:
                this_param = QueryParameter(item, group=self.name, best=False)
        if self.parent:
            this_param.set_parents(self.parent, self)

        return this_param

    def set_parent(self, parent):
        """Sets datamodel parent."""

        assert isinstance(parent, QueryDataModel), 'parent must be a QueryDataModel'
        self.parent = parent
        for item in self:
            item.set_parents(parent, self)

    @property
    def full(self):
        return self.list_params('full')

    @property
    def remote(self):
        return self.list_params('remote')

    @property
    def short(self):
        return self.list_params('short')

    @property
    def display(self):
        return self.list_params('display')

    @property
    def parameters(self):
        return self.list_params()

    @parameters.setter
    def parameters(self, value):
        """Raises an error if trying to set groups directly."""

        raise MarvinError('cannot set groups directly. Use add_parameters() instead.')

    def add_parameter(self, value, copy=True):
        ''' '''

        new_par = copy_mod.copy(value) if copy else value
        if isinstance(value, QueryParameter):
            self.append(new_par)
        else:
            new_qp = self._make_query_parameter(new_par)
            self.append(new_qp)

    def add_parameters(self, values, copy=True):
        ''' '''
        for value in values:
            self.add_parameter(value, copy=copy)

    def list_params(self, name_type=None, subset=None):
        ''' List the parameter names for a given group

        Lists the Query Parameters of the given group

        Parameters:
            subset (str|list):
                String list of a subset of parameters to return
            name_type (str):
                The type of name to generate (full, short, name, remote, display).

        Returns:
            param (list):
                The list of parameter
        '''

        assert name_type in ['full', 'short', 'name', 'remote', 'display', None], \
            'name_type must be (full, short, name, remote, display)'

        if subset:
            params = subset if isinstance(subset, list) else [subset]
            paramlist = [self[g] for g in params]
        else:
            paramlist = self

        if name_type:
            return [param.__getattribute__(name_type) for param in paramlist]
        else:
            return QueryList([param for param in paramlist])

    def _check_names(self):
        names = self.list_params('remote')
        for i, name in enumerate(names):
            if names.count(name) > 1:
                self[i].remote = self[i]._under
                self[i].name = self[i]._under
                self[i].short = self[i]._under
                self[i].display = '{0} {1}'.format(self[i].table.title(), self[i].display)

    def _check_datamodels(self):
        for item in self:
            if not item.property:
                if item.full in self.parent.dap_datamodel:
                    item.property = self.parent.dap_datamodel[item.full]


class QueryList(QueryFuzzyList):
    ''' A class for a list of Query Parameters '''

    def __init__(self, items):
        QueryFuzzyList.__init__(self, items, use_fuzzy=get_best_fuzzy)
        self._full = [s.full for s in self]
        self._remote = [s.remote for s in self]
        self._short = [s.short for s in self]

    def mapper(self, value):
        return value.full

    def get_full_from_remote(self, value):
        ''' Get the full name from the remote name '''
        return self._full[self._remote.index(value)]


class QueryParameter(object):
    ''' A Query Parameter class

    An object representing a query parameter.  Provides access to
    different names for a given parameter.

    Parameters:
        full (str):
            The full naming syntax (table.name) used for all queries.
            This name is recommended for full uniqueness.
        table (str):
            The name of the database table the parameter belongs to
        name (str):
            The name of the parameter in the database
        short (str):
            A shorthand name of the parameter
        display (str):
            A display name used for web and plotting purposes.
        dtype (str):
            The type of the parameter (e.g. string, integer, float)

    Attributes:
        property:
            The DAP Datamodel Property corresponding to this Query Parameter
    '''

    def __init__(self, full, table=None, name=None, short=None, display=None,
                 remote=None, dtype=None, **kwargs):
        self.full = full
        self.table = table
        self.name = name
        self.short = short
        self.display = display
        self.dtype = dtype
        self.remote = remote
        self.value = kwargs.get('value', None)
        self.group = kwargs.get('group', None)
        self.schema = kwargs.get('schema', None)
        self.best = kwargs.get('best', None)
        self.property = None
        self.parent = None
        self._set_names()

    def __repr__(self):
        return ('<QueryParameter full={0.full}, name={0.name}, short={0.short}, '
                'remote={0.remote}, display={0.display}>'.format(self))

    def __str__(self):
        return self.full

    def _split_full(self):
        ''' Split the full name into parts '''
        schema = table = column = None
        if self.full.count('.') == 1:
            table, column = self.full.split('.')
        elif self.full.count('.') == 2:
            schema, table, column = self.full.split('.')
        else:
            column = self.full

        return schema, table, column

    def _set_names(self):
        ''' Sets alternate names if it can '''
        self._under = self.full.replace('.', '_')
        if not self.table or not self.name:
            if self.full.count('.') == 1:
                self.table, self.name = self.full.split('.')
            elif self.full.count('.') == 2:
                self.schema, self.table, self.name = self.full.split('.')
                self.full = '{0}.{1}'.format(self.table, self.name)
            else:
                self.name = self.full
        if not self.short:
            self.short = self._under if 'name' == self.name else self.name
        if not self.display:
            self.display = self.name.title()
        if not self.remote:
            self.remote = self._under if 'name' == self.name else self.name
        # correct the name if just name
        self.name = self._under if 'name' == self.name else self.name
        # used for a token string on the web
        self._joinedname = ', '.join([self.full, self.name, self.short, self.display])

    def set_parents(self, parent, group):
        ''' Set the parent datamodel '''

        assert isinstance(parent, QueryDataModel), 'parent must be a QueryDataModel'
        assert isinstance(group, ParameterGroup), 'group must be a ParameterGroup'
        self.parent = parent
        self.parent_group = group

    @property
    def db_schema(self):
        schema, table, column = self._split_full()
        if not schema:
            if self._in_form():
                schema = self.parent._marvinform._param_form_lookup[self.full].Meta.model.__table__.schema
            else:
                schema = None
        return schema

    @property
    def db_table(self):
        schema, table, column = self._split_full()
        release_num = self.parent.release.split('-')[1]
        table = table + release_num if table == 'spaxelprop' else table
        return table

    @property
    def db_column(self):
        schema, table, column = self._split_full()
        return column

    def is_hybrid(self):
        if self._in_form():
            model = self.parent._marvinform._param_form_lookup[self.full].Meta.model
            hybrids = get_hybrid_properties(model).keys()
            return self.db_column in hybrids
        return None

    def _in_form(self):
        ''' Check in parameters is in the Marvin Form '''
        if not hasattr(self.parent, '_marvinform'):
            return False

        return self.full in self.parent._marvinform._param_form_lookup


# # Get the Common Parameters from the filelist

def get_params():

    if config.access not in config._dap_query_modes:
        file = 'query_params_metadata.cfg'
    else:
        file = 'query_params_best.cfg'

    bestpath = os.path.join(os.path.dirname(os.path.abspath(__file__)), '../../../data', file)

    if os.path.isfile(bestpath):
        with open(bestpath, 'r') as stream:
            bestparams = yaml.load(stream, Loader=yamlordereddictloader.Loader)
        return bestparams
    else:
        return None


bestparams = get_params()
query_params = ParameterGroupList(bestparams)<|MERGE_RESOLUTION|>--- conflicted
+++ resolved
@@ -5,13 +5,8 @@
 #
 # @Author: Brian Cherinka
 # @Date:   2017-08-22 22:43:15
-<<<<<<< HEAD
-# @Last modified by: José Sánchez-Gallego (gallegoj@uw.edu)
-# @Last modified time: 2018-11-08 11:18:15
-=======
 # @Last modified by:   Brian Cherinka
 # @Last modified time: 2018-11-08 12:26:08
->>>>>>> e0e197ed
 
 from __future__ import absolute_import, division, print_function
 
