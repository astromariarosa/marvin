--- conflicted
+++ resolved
@@ -5,11 +5,7 @@
 #
 # @Author: Brian Cherinka
 # @Date:   2017-08-22 22:43:15
-<<<<<<< HEAD
-# @Last modified by: José Sánchez-Gallego (gallegoj@uw.edu)
-=======
 # @Last modified by:   Brian Cherinka
->>>>>>> b0373227
 # @Last modified time: 2018-11-08 12:26:08
 
 from __future__ import absolute_import, division, print_function
