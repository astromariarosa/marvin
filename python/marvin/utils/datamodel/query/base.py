# !usr/bin/env python
# -*- coding: utf-8 -*-
#
# Licensed under a 3-clause BSD license.
#
# @Author: Brian Cherinka
# @Date:   2017-08-22 22:43:15
# @Last modified by:   andrews
# @Last modified time: 2018-10-15 11:10:90

from __future__ import absolute_import, division, print_function

import copy as copy_mod
import inspect
import os
import warnings

import numpy as np
import six
import yaml
import yamlordereddictloader
from astropy.table import Table
from fuzzywuzzy import fuzz, process
from sqlalchemy_utils import get_hybrid_properties
from marvin import config
from marvin.core.exceptions import MarvinError, MarvinUserWarning
from marvin.utils.datamodel import DataModelList
from marvin.utils.datamodel.maskbit import get_maskbits
from marvin.utils.general.structs import FuzzyList
if config.db:
    from marvin.utils.datamodel.query.forms import MarvinForm
else:
    MarvinForm = None


__ALL__ = ('QueryDataModelList', 'QueryDataModel')


query_params = None

PARAM_CACHE = {}


class QueryDataModel(object):
    """ A class representing a Query datamodel """

    def __init__(self, release, groups=[], aliases=[], exclude=[], **kwargs):

        self.release = release
        self._groups = groups
        self._groups.set_parent(self)
        self.aliases = aliases
        self._exclude = exclude
        self.dap_datamodel = kwargs.get('dapdm', None)
        self.bitmasks = get_maskbits(self.release)
        self._mode = kwargs.get('mode', config.mode)
        self._get_parameters()
        self._check_datamodels()

    def __repr__(self):

        return ('<QueryDataModel release={0!r}, n_groups={1}, n_parameters={2}, n_total={3}>'
                .format(self.release, len(self.groups), len(self.parameters), len(self._keys)))

    def copy(self):
        """Returns a copy of the datamodel."""

        return copy_mod.deepcopy(self)

    def _get_parameters(self):
        ''' Get the parameters for the datamodel '''

        # check cache for parameters
        if self.release in PARAM_CACHE:
            self._keys = PARAM_CACHE[self.release]
            return

        # get the parameters
        if self._mode == 'local':
            self._marvinform = MarvinForm(release=self.release)
            self._cleanup_keys()
        elif self._mode == 'remote':
            self._get_from_remote()
        elif self._mode == 'auto':
            if config.db:
                self._mode = 'local'
            else:
                self._mode = 'remote'
            self._get_parameters()

    def _get_from_remote(self):
        ''' Get the keys from a remote source '''

        from marvin.api.api import Interaction
        print('release', self.release)
        # if not urlmap then exit
        if not config.urlmap:
            self._keys = []
            print('exiting remote call')
            return

        # try to get the url
        try:
            url = config.urlmap['api']['getallparams']['url']
        except Exception as e:
            warnings.warn('Cannot access Marvin API to get the full list of query parameters. '
                          'for the Query Datamodel. Only showing the best ones.', MarvinUserWarning)
            url = None
            self._keys = []
            #self._cleanup_keys()

        # make the call
        if url:
            print('making remote call to', url, self.release)
            try:
                ii = Interaction(url, params={'release': self.release, 'paramdisplay': 'all'})
            except Exception as e:
                warnings.warn('Could not remotely retrieve full set of parameters. {0}'.format(e), MarvinUserWarning)
                self._keys = []
            else:
                # this deals with all parameters from all releases at once
                PARAM_CACHE.update(ii.getData())
                self._check_aliases()
                for key in PARAM_CACHE.keys():
                    self._keys = PARAM_CACHE[key] if key in PARAM_CACHE else []
                    print('length of keys', len(self._keys))
                    self._remove_query_params()

    def _check_aliases(self):
        ''' Check the release of the return parameters against the aliases '''
        for key, val in PARAM_CACHE.items():
            if key != self.release and key in self.aliases:
                PARAM_CACHE[self.release] = val

    def _remove_query_params(self):
        ''' Remove keys from query_params best list '''
        origlist = query_params.list_params('full')
        for okey in origlist:
            if okey in self._keys:
                self._keys.remove(okey)

        # add the final list to the cache
        if self.release not in PARAM_CACHE:
            PARAM_CACHE[self.release] = self._keys

    def _cleanup_keys(self):
        ''' Cleans up the list for MarvinForm keys '''

        # get all the keys in the marvin form
        keys = list(self._marvinform._param_form_lookup.keys())
        keys.sort()

        # simplify the spaxelprop list down to one set
        mykeys = [k.split('.', 1)[-1] for k in keys if 'cleanspaxel' not in k]
        mykeys = [k.replace(k.split('.')[0], 'spaxelprop') if 'spaxelprop'
                  in k else k for k in mykeys]

        # replace table names with shortcut names
        rev = {v: k for k, v in self._marvinform._param_form_lookup._tableShortcuts.items()}
        newkeys = [k.replace(k.split('.')[0],
                             rev[k.split('.')[0]]) if k.split('.')[0] in rev.keys()
                   else k for k in mykeys]

        # remove any hidden keys
        newkeys = [n for n in newkeys if '._' not in n]

        # exclude tables from list of keys
        if self._exclude:
            for table in self._exclude:
                newkeys = [k for k in newkeys if table not in k]

        # final sort and set
        newkeys.sort()
        self._keys = newkeys

        # remove keys from query_params best list here
        self._remove_query_params()

    def _check_datamodels(self, parameters=None):
        ''' Check and match the datamodels '''

        params = [parameters] if parameters else self.parameters

        # DAP datamodel
        for qp in params:
            if self.dap_datamodel:
                try:
                    qp.property = self.dap_datamodel[qp.full]
                except ValueError as e:
                    pass

    def __eq__(self, value):
        """Uses fuzzywuzzy to return the closest parameter/group match."""

        # Gets the best match for parameters and groups. If there is a match
        # in parameters, returns it. Otherwise tries groups.

        try:
            param_best_match = self.parameters[value]
            if param_best_match:
                return param_best_match
        except (KeyError, ValueError):
            pass

        try:
            group_best_match = self.groups[value]
            if group_best_match:
                return group_best_match
        except (KeyError, ValueError):
            pass

        raise ValueError('too ambiguous input {!r}'.format(value))

    def __contains__(self, value):

        try:
            match = self.__eq__(value)
            if match is None:
                return False
            else:
                return True
        except ValueError:
            return False

    def __getitem__(self, value):
        return self == value

    @property
    def groups(self):
        """Returns the groups for this datamodel. """
        return self._groups

    @groups.setter
    def groups(self, value):
        """Raises an error if trying to set groups directly."""

        raise MarvinError('cannot set groups directly. Use add_groups() instead.')

    def add_group(self, group, copy=True):
        ''' '''
        self._groups.add_group(group, copy=copy, parent=self)

    def add_groups(self, groups, copy=True):
        ''' '''
        self._groups.add_groups(groups, copy=copy, parent=self)

    @property
    def parameters(self):
        return QueryList(sum([g.parameters for g in self.groups], []))

    def add_to_group(self, group, value=None):
        ''' Add free-floating Parameters into a Group '''

        thegroup = self._groups == group
        keys = []
        allkeys = copy_mod.copy(self._keys)
        if value is None:
            allkeys = []
            keys.extend(self._keys)
        else:
            for k in self._keys:
                if value in k:
                    mykey = allkeys.pop(allkeys.index(k))
                    if k not in thegroup.full:
                        keys.append(mykey)
        self._keys = allkeys
        thegroup.add_parameters(keys)

    def regroup(self, values):
        ''' Regroup a set of parameters into groups '''
        for group, value in values.items():
            if isinstance(value, list):
                for v in value:
                    self.add_to_group(group, v)
            else:
                self.add_to_group(group, value)

    @property
    def best(self):
        return QueryList([p for p in self.parameters if p.best is True])

    @property
    def best_groups(self):
        return self.groups.best

    def set_best(self, best):
        ''' sets a list of best query parameters '''
        for b in best:
            if isinstance(b, QueryParameter):
                b.best = True
            elif isinstance(b, six.string_types):
                for i, p in enumerate(self.parameters):
                    if b == p.full:
                        self.parameters[i].best = True

    def use_all_spaxels(self):
        ''' Sets the datamodel to use all the spaxels '''
        self._marvinform = MarvinForm(release=self.release, allspaxels=True)
        self._cleanup_keys()

    def _reset_marvinform(self):
        self._marvinform = MarvinForm(release=self.release)

    def to_table(self, pprint=False, max_width=1000, only_best=False, db=False):
        ''' Write the datamodel to an Astropy table '''

        param_table = Table(None, names=['group', 'full', 'best', 'name', 'display',
                                         'db_schema', 'db_table', 'db_column', 'is_hybrid'],
                            dtype=['S20', 'S300', bool, 'S30', 'S30', 'S30', 'S30', 'S30', bool])

        iterable = self.groups.parameters

        param_table.meta['release'] = self.release

        for param in iterable:
                param_table.add_row((param.group, param.full, param.best,
                                     param.name, param.display,
                                     param.db_schema, param.db_table,
                                     param.db_column, param.is_hybrid()))

        if only_best:
            notbest = param_table['best'] is False
            param_table.remove_rows(notbest)

        if not db:
            param_table.remove_columns(['db_schema', 'db_table', 'db_column', 'is_hybrid'])

        if pprint:
            param_table.pprint(max_width=max_width, max_lines=1e6)
            return

        return param_table

    def write_csv(self, filename=None, path=None, overwrite=None, **kwargs):
        ''' Write the datamodel to a CSV '''

        release = self.release.lower().replace('-', '')

        if not filename:
            filename = 'query_dm_{0}.csv'.format(release)

        if not path:
            path = os.path.join(os.getenv("MARVIN_DIR"), 'docs', 'sphinx', '_static')

        fullpath = os.path.join(path, filename)
        table = self.to_table(**kwargs)
        table.write(fullpath, format='csv', overwrite=overwrite)


class QueryDataModelList(DataModelList):
    """A dictionary of Query datamodels."""
    base = {'QueryDataModel': QueryDataModel}


def get_best_fuzzy(name, choices, cutoff=60, return_score=False):
    items = process.extractBests(name, choices, score_cutoff=cutoff, scorer=fuzz.WRatio)

    if not items:
        best = None
    elif len(items) == 1:
        best = items[0]
    else:
        scores = [s[1] for s in items]
        # finds items with the same score
        morethanone = sum(np.max(scores) == scores) > 1
        if morethanone:
            # tries to find an exact string match
            exact = []
            for s in items:
                itemname = s[0].name if isinstance(s[0], QueryParameter) else s[0]
                if itemname.lower() == name.lower():
                    exact.append(s)
            # returns exact match or fails with ambiguity
            if exact:
                best = exact[0]
            else:
                options = [s[0].name if isinstance(s[0], QueryParameter)
                           else s[0] for s in items if s[1] == np.max(scores)]
                raise KeyError('{0} is too ambiguous.  '
                               'Did you mean one of {1}?'.format(name, options))
        else:
            best = items[0]

    if best is None:
        raise ValueError('Could not find a match for {0}.  Please refine your text.'.format(name))

    return best if return_score else best[0]


def strip_mapped(self):
    ''' Strip the mapped items for display with dir

    Since __dir__ cannot have . in the attribute name, this
    strips the returned mapper(item) parameter of any . in the name.
    Used for query parameter syntax [table.parameter_name]

    For cases where the parameter_name is "name", and thus
    non-unique, it also returns the mapper name with "." replaced
    with "_", to make unique. "ifu.name" becomes "ifu_name", etc.

    Parameters:
        self:
            a QueryFuzzyList object

    Returns:
        list of mapped named stripped of dots

    '''
    params = []
    for item in self:
        mapped_item = self.mapper(item)
        if '.' in mapped_item:
            parta, name = mapped_item.split('.')
            if name == 'name':
                name = mapped_item.replace('.', '_')
            params.append(name)
        else:
            params.append(mapped_item)
    return params


class QueryFuzzyList(FuzzyList):
    ''' Fuzzy List for Query Parameters '''

    def __dir__(self):
        class_members = list(list(zip(*inspect.getmembers(self.__class__)))[0])
        params = strip_mapped(self)
        return class_members + params

    def __getattr__(self, value):

        mapped_values = [super(QueryFuzzyList, self).__getattribute__('mapper')(item)
                         for item in self]
        stripped_values = strip_mapped(self)

        if value in stripped_values:
            return self[mapped_values[stripped_values.index(value)]]

        return super(QueryFuzzyList, self).__getattribute__(value)

    def index(self, value):
        param = self == value
        index = [i for i, item in enumerate(self) if item is param]

        if index:
            return index[0]
        else:
            raise ValueError('{0} is not in the list'.format(value))

    def pop(self, value=None):
        if isinstance(value, int):
            return super(QueryFuzzyList, self).pop(value)
        elif not value:
            return super(QueryFuzzyList, self).pop()
        else:
            idx = self.index(value)
            return super(QueryFuzzyList, self).pop(idx)

    def remove(self, value):
        param = value == self
        tmp = [n for n in self if n != param]
        QueryFuzzyList.__init__(self, tmp, use_fuzzy=get_best_fuzzy)


class ParameterGroupList(QueryFuzzyList):
    ''' ParameterGroup Object

    This object inherits from the Python list object. This
    represents a list of query ParameterGroups.

    '''

    def __init__(self, items):
        self.score = None
        paramgroups = self._make_groups(items)
        QueryFuzzyList.__init__(self, paramgroups, use_fuzzy=get_best_fuzzy)

    def mapper(self, value):
        return value.name.lower().replace(' ', '_').replace('.', '_')

    def _make_groups(self, items, best=None):
        if isinstance(items, list):
            paramgroups = [ParameterGroup(item, []) for item in items]
        elif isinstance(items, dict):
            paramgroups = [ParameterGroup(key, vals)
                           for key, vals in items.items()]
        elif isinstance(items, six.string_types):
            paramgroups = ParameterGroup(items, [])
        return paramgroups

    def set_parent(self, parent):
        """Sets parent."""

        assert isinstance(parent, QueryDataModel), 'parent must be a QueryDataModel'
        self.parent = parent
        for item in self:
            item.set_parent(parent)

    @property
    def parameters(self):
        ''' List all the queryable parameters '''
        return QueryList([param for group in self for param in group])

    @property
    def names(self):
        ''' List all the parameter groups '''
        return self.list_groups()

    @property
    def best(self):
        ''' List the best parameters in each group '''
        grp_copy = copy_mod.deepcopy(self)
        grp_copy.__init__(bestparams)
        grp_copy.parent._check_datamodels()
        return grp_copy

    @names.setter
    def names(self, value):
        """Raises an error if trying to set groups directly."""

        raise MarvinError('cannot set names directly. Use add_groups() instead.')

    def list_groups(self):
        '''Returns a list of query groups.

        Returns:
            names (list):
                A string list of all the Query Group names
        '''
        return [group.name for group in self]

    def add_group(self, group, copy=True, parent=None):
        ''' '''

        new_grp = copy_mod.copy(group) if copy else group
        if isinstance(new_grp, ParameterGroup):
            self.append(new_grp)
        else:
            new_grp = self._make_groups(new_grp)
            new_grp.set_parent(parent)
            self.append(new_grp)

    def add_groups(self, groups, copy=True, parent=None):
        ''' '''
        for group in groups:
            self.add_group(group, copy=copy, parent=parent)

    def list_params(self, name_type='full', groups=None):
        '''Returns a list of parameters from all groups.

        Return a string list of the full parameter names.
        Default is all parameters across all groups.

        Parameters:
            groups (str|list):
                A string or list of strings representing the groups
                of parameters you wish to return
            name_type (str):
                The type of name to generate (full, name, short, remote, display).
                Default is full.

        Returns:
            params (list):
                A list of full parameter names
        '''

        assert name_type in ['full', 'short', 'name', 'remote', 'display'], \
            'name_type must be (full, short, name, remote, display)'

        if groups:
            groups = groups if isinstance(groups, list) else [groups]
            grouplist = [self[g] for g in groups]
            return [param.__getattribute__(name_type) for group in grouplist for param in group]
        else:
            return [param.__getattribute__(name_type) for group in self for param in group]


class ParameterGroup(QueryFuzzyList):
    ''' A Query Parameter Group Object

    Query parameters are grouped into specific categories
    for ease of use and navigation.  This object subclasses
    from the Python list object.

    Parameters:
        name (str):
            The name of the group
        items (list|dict):
            A list or dictionary of parameters.  If a list of names is input,
            each name will be used as the full name.

    '''
    def __init__(self, name, items, parent=None):
        self.name = name
        self.score = None
        self.parent = parent

        queryparams = []
        for item in items:
            this_param = self._make_query_parameter(item)
            queryparams.append(this_param)

        QueryFuzzyList.__init__(self, queryparams, use_fuzzy=get_best_fuzzy)
        self._check_names()
        if self.parent:
            self._check_datamodels()

    def __repr__(self):
        return '<ParameterGroup name={0.name}, n_parameters={1}>'.format(self, len(self))

    def __str__(self):
        return self.name

    def mapper(self, value):
        return value.full

    def _make_query_parameter(self, item):
        ''' Create and return a QueryParameter '''
        if isinstance(item, dict):
            item.update({'group': self.name, 'best': True})
            this_param = QueryParameter(**item)
        elif isinstance(item, six.string_types):
            is_best = [p for p in query_params.parameters
                       if item in p.full and (item == p.name or item == p.full)]
            if is_best:
                best_dict = is_best[0].__dict__
                best_dict.update({'group': self.name, 'best': True})
                this_param = QueryParameter(**best_dict)
            else:
                this_param = QueryParameter(item, group=self.name, best=False)
        if self.parent:
            this_param.set_parents(self.parent, self)

        return this_param

    def set_parent(self, parent):
        """Sets datamodel parent."""

        assert isinstance(parent, QueryDataModel), 'parent must be a QueryDataModel'
        self.parent = parent
        for item in self:
            item.set_parents(parent, self)

    @property
    def full(self):
        return self.list_params('full')

    @property
    def remote(self):
        return self.list_params('remote')

    @property
    def short(self):
        return self.list_params('short')

    @property
    def display(self):
        return self.list_params('display')

    @property
    def parameters(self):
        return self.list_params()

    @parameters.setter
    def parameters(self, value):
        """Raises an error if trying to set groups directly."""

        raise MarvinError('cannot set groups directly. Use add_parameters() instead.')

    def add_parameter(self, value, copy=True):
        ''' '''

        new_par = copy_mod.copy(value) if copy else value
        if isinstance(value, QueryParameter):
            self.append(new_par)
        else:
            new_qp = self._make_query_parameter(new_par)
            self.append(new_qp)

    def add_parameters(self, values, copy=True):
        ''' '''
        for value in values:
            self.add_parameter(value, copy=copy)

    def list_params(self, name_type=None, subset=None):
        ''' List the parameter names for a given group

        Lists the Query Parameters of the given group

        Parameters:
            subset (str|list):
                String list of a subset of parameters to return
            name_type (str):
                The type of name to generate (full, short, name, remote, display).

        Returns:
            param (list):
                The list of parameter
        '''

        assert name_type in ['full', 'short', 'name', 'remote', 'display', None], \
            'name_type must be (full, short, name, remote, display)'

        if subset:
            params = subset if isinstance(subset, list) else [subset]
            paramlist = [self[g] for g in params]
        else:
            paramlist = self

        if name_type:
            return [param.__getattribute__(name_type) for param in paramlist]
        else:
            return QueryList([param for param in paramlist])

    def _check_names(self):
        names = self.list_params('remote')
        for i, name in enumerate(names):
            if names.count(name) > 1:
                self[i].remote = self[i]._under
                self[i].name = self[i]._under
                self[i].short = self[i]._under
                self[i].display = '{0} {1}'.format(self[i].table.title(), self[i].display)

    def _check_datamodels(self):
        for item in self:
            if not item.property:
                if item.full in self.parent.dap_datamodel:
                    item.property = self.parent.dap_datamodel[item.full]


class QueryList(QueryFuzzyList):
    ''' A class for a list of Query Parameters '''

    def __init__(self, items):
        QueryFuzzyList.__init__(self, items, use_fuzzy=get_best_fuzzy)
        self._full = [s.full for s in self]
        self._remote = [s.remote for s in self]
        self._short = [s.short for s in self]

    def mapper(self, value):
        return value.full

    def get_full_from_remote(self, value):
        ''' Get the full name from the remote name '''
        return self._full[self._remote.index(value)]


class QueryParameter(object):
    ''' A Query Parameter class

    An object representing a query parameter.  Provides access to
    different names for a given parameter.

    Parameters:
        full (str):
            The full naming syntax (table.name) used for all queries.
            This name is recommended for full uniqueness.
        table (str):
            The name of the database table the parameter belongs to
        name (str):
            The name of the parameter in the database
        short (str):
            A shorthand name of the parameter
        display (str):
            A display name used for web and plotting purposes.
        dtype (str):
            The type of the parameter (e.g. string, integer, float)

    Attributes:
        property:
            The DAP Datamodel Property corresponding to this Query Parameter
    '''

    def __init__(self, full, table=None, name=None, short=None, display=None,
                 remote=None, dtype=None, **kwargs):
        self.full = full
        self.table = table
        self.name = name
        self.short = short
        self.display = display
        self.dtype = dtype
        self.remote = remote
        self.value = kwargs.get('value', None)
        self.group = kwargs.get('group', None)
        self.schema = kwargs.get('schema', None)
        self.best = kwargs.get('best', None)
        self.property = None
        self.parent = None
        self._set_names()

    def __repr__(self):
        return ('<QueryParameter full={0.full}, name={0.name}, short={0.short}, '
                'remote={0.remote}, display={0.display}>'.format(self))

    def __str__(self):
        return self.full

    def _split_full(self):
        ''' Split the full name into parts '''
        schema = table = column = None
        if self.full.count('.') == 1:
            table, column = self.full.split('.')
        elif self.full.count('.') == 2:
            schema, table, column = self.full.split('.')
        else:
            column = self.full

        return schema, table, column

    def _set_names(self):
        ''' Sets alternate names if it can '''
        self._under = self.full.replace('.', '_')
        if not self.table or not self.name:
            if self.full.count('.') == 1:
                self.table, self.name = self.full.split('.')
            elif self.full.count('.') == 2:
                self.schema, self.table, self.name = self.full.split('.')
                self.full = '{0}.{1}'.format(self.table, self.name)
            else:
                self.name = self.full
        if not self.short:
            self.short = self._under if 'name' == self.name else self.name
        if not self.display:
            self.display = self.name.title()
        if not self.remote:
            self.remote = self._under if 'name' == self.name else self.name
        # correct the name if just name
        self.name = self._under if 'name' == self.name else self.name
        # used for a token string on the web
        self._joinedname = ', '.join([self.full, self.name, self.short, self.display])

    def set_parents(self, parent, group):
        ''' Set the parent datamodel '''

        assert isinstance(parent, QueryDataModel), 'parent must be a QueryDataModel'
        assert isinstance(group, ParameterGroup), 'group must be a ParameterGroup'
        self.parent = parent
        self.parent_group = group

    @property
    def db_schema(self):
        schema, table, column = self._split_full()
        if not schema:
            if self._in_form():
                schema = self.parent._marvinform._param_form_lookup[self.full].Meta.model.__table__.schema
            else:
                schema = None
        return schema

    @property
    def db_table(self):
        schema, table, column = self._split_full()
        release_num = self.parent.release.split('-')[1]
        table = table + release_num if table == 'spaxelprop' else table
        return table

    @property
    def db_column(self):
        schema, table, column = self._split_full()
        return column

    def is_hybrid(self):
        if self._in_form():
            model = self.parent._marvinform._param_form_lookup[self.full].Meta.model
            hybrids = get_hybrid_properties(model).keys()
            return self.db_column in hybrids
        return None

    def _in_form(self):
        ''' Check in parameters is in the Marvin Form '''
<<<<<<< HEAD
        try:
            return self.full in self.parent._marvinform._param_form_lookup
        except AttributeError:
            return False
=======
        if not hasattr(self.parent, '_marvinform'):
            return False

        return self.full in self.parent._marvinform._param_form_lookup
>>>>>>> fb2b55c6


# # Get the Common Parameters from the filelist

def get_params():
    bestpath = os.path.join(os.path.dirname(os.path.abspath(__file__)), '../../../data',
                            'query_params_best.cfg')
    if os.path.isfile(bestpath):
        with open(bestpath, 'r') as stream:
            bestparams = yaml.load(stream, Loader=yamlordereddictloader.Loader)
        return bestparams
    else:
        return None


bestparams = get_params()
query_params = ParameterGroupList(bestparams)<|MERGE_RESOLUTION|>--- conflicted
+++ resolved
@@ -5,7 +5,7 @@
 #
 # @Author: Brian Cherinka
 # @Date:   2017-08-22 22:43:15
-# @Last modified by:   andrews
+# @Last modified by:   Brian Cherinka
 # @Last modified time: 2018-10-15 11:10:90
 
 from __future__ import absolute_import, division, print_function
@@ -868,18 +868,11 @@
 
     def _in_form(self):
         ''' Check in parameters is in the Marvin Form '''
-<<<<<<< HEAD
-        try:
-            return self.full in self.parent._marvinform._param_form_lookup
-        except AttributeError:
-            return False
-=======
+
         if not hasattr(self.parent, '_marvinform'):
             return False
 
         return self.full in self.parent._marvinform._param_form_lookup
->>>>>>> fb2b55c6
-
 
 # # Get the Common Parameters from the filelist
 
