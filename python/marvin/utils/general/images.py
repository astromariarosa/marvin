--- conflicted
+++ resolved
@@ -6,15 +6,9 @@
 # @Author: Brian Cherinka
 # @Date:   2018-07-31 23:52:31
 # @Last modified by:   Brian Cherinka
-<<<<<<< HEAD
-# @Last Modified time: 2018-08-02 10:59:57
-
-from __future__ import absolute_import, division, print_function
-=======
 # @Last Modified time: 2018-08-01 03:34:02
 
 from __future__ import print_function, division, absolute_import
->>>>>>> 40e1c04b
 
 import os
 import sys
@@ -22,20 +16,12 @@
 from functools import wraps
 from distutils.version import StrictVersion
 
-<<<<<<< HEAD
-import PIL
-import requests
-import marvin
-from marvin.utils.general import mangaid2plateifu, parseIdentifier
-
-=======
 import numpy as np
 import PIL
 import requests
 import marvin
 from marvin.core.exceptions import MarvinDeprecationWarning, MarvinError, MarvinUserWarning
 from marvin.utils.general import mangaid2plateifu, parseIdentifier
->>>>>>> 40e1c04b
 
 
 if sys.version_info.major == 2:
@@ -530,9 +516,6 @@
     if return_image:
         return image
     else:
-<<<<<<< HEAD
-        return None
-=======
         return None
 
 
@@ -646,7 +629,4 @@
     if download:
         _download_images(images, label='by_random')
 
-    return images
-
-
->>>>>>> 40e1c04b
+    return images