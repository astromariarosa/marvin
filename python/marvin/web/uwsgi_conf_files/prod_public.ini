#
# -----------------------------------------------
# Configuration file for launching app with uWSGI
# -----------------------------------------------

# Each group contains parameters sent to uWSGI.
# When launched without any options, the group "uwsgi" is used:
#
# % uwsgi uwsgi.ini
#
# This is equivalent to as the program interprets the ".ini" extension.
#
# % uwsgi --ini uwsgi
#
# To launch with the other groups:
#
# % uwsgi --ini uwsgi.ini:sdssdb4_dev
#
# Ref: http://projects.unbit.it/uwsgi/wiki/INIFiles


[uwsgi]

callable = app
wwwdir = /home/www/public
socketdir = /run/uwsgi/tmp/production
tag = public
module = marvin.web.uwsgi_conf_files.app
base = marvin
app_name = marvin_%(tag)
pythonpath = /home/manga/software/git/marvin/public/python
env = PUBLIC_SERVER=True
env = MARVIN_DIR=/home/manga/software/git/marvin/public/
env = FLASK_ENV=production

<<<<<<< HEAD
file = %(wwwdir)/%(module)/run_%(app_name)
daemonize = %(wwwdir)/%(module)/log/%(app_name).log
socket = %(socketdir)/%(app_name).sock
stats = %(socketdir)/%(module)_stats.sock

master = true
processes = %(%k + 1)

chmod-socket = 666
vacuum  = true
thunder-lock = true
enable-threads = true
lazy-apps = true

sharedarea = 4
limit-as = 8192
reload-on-as = 4096
reload-on-rss = 4096
buffer-size = 65535

memory-report = true

# cheaper subsystem - dynamically scales number of workers
cheaper-algo = spare2
cheaper = 4
cheaper-initial = 6
workers = 15
cheaper-step = 1
cheaper-rss-limit-soft = 134217728
cheaper-overlead = 5

# caching of requests / content
cache2 = name=mycache,items=100
route = ^/$ cache:key=myhome,name=mycache
route = ^/S cachestore:key=myhome,name=mycache

# Broodlord setup Emperor
vassal-sos-backlog = 10
zerg-server = %(socketdir)/broodlord.sock

# This key/value will be read in the Flask application
# to indicate which server the application is running on.
# Don't add more server-specific options here; place them
# in the sdssapi/server_config_files files.
flask-config-file = localhost.cfg


[zerg]
zerg = %(socketdir)/broodlord.sock
master = true
module = %(module)
processes = 1
disable-logging = true
idle = 30
die-on-idle = true
=======
ini = %dbase.ini
>>>>>>> cc57ef7d
<|MERGE_RESOLUTION|>--- conflicted
+++ resolved
@@ -33,62 +33,4 @@
 env = MARVIN_DIR=/home/manga/software/git/marvin/public/
 env = FLASK_ENV=production
 
-<<<<<<< HEAD
-file = %(wwwdir)/%(module)/run_%(app_name)
-daemonize = %(wwwdir)/%(module)/log/%(app_name).log
-socket = %(socketdir)/%(app_name).sock
-stats = %(socketdir)/%(module)_stats.sock
-
-master = true
-processes = %(%k + 1)
-
-chmod-socket = 666
-vacuum  = true
-thunder-lock = true
-enable-threads = true
-lazy-apps = true
-
-sharedarea = 4
-limit-as = 8192
-reload-on-as = 4096
-reload-on-rss = 4096
-buffer-size = 65535
-
-memory-report = true
-
-# cheaper subsystem - dynamically scales number of workers
-cheaper-algo = spare2
-cheaper = 4
-cheaper-initial = 6
-workers = 15
-cheaper-step = 1
-cheaper-rss-limit-soft = 134217728
-cheaper-overlead = 5
-
-# caching of requests / content
-cache2 = name=mycache,items=100
-route = ^/$ cache:key=myhome,name=mycache
-route = ^/S cachestore:key=myhome,name=mycache
-
-# Broodlord setup Emperor
-vassal-sos-backlog = 10
-zerg-server = %(socketdir)/broodlord.sock
-
-# This key/value will be read in the Flask application
-# to indicate which server the application is running on.
-# Don't add more server-specific options here; place them
-# in the sdssapi/server_config_files files.
-flask-config-file = localhost.cfg
-
-
-[zerg]
-zerg = %(socketdir)/broodlord.sock
-master = true
-module = %(module)
-processes = 1
-disable-logging = true
-idle = 30
-die-on-idle = true
-=======
-ini = %dbase.ini
->>>>>>> cc57ef7d
+ini = %dbase.ini