--- conflicted
+++ resolved
@@ -61,14 +61,11 @@
     }
     # RATELIMIT_DEFAULT = '10/hour;100/day;2000 per year'
     RATELIMIT_STRATEGY = 'fixed-window-elastic-expiry'
-<<<<<<< HEAD
-    RATELIMIT_ENABLED = True
+
     # Celery task manager
     CELERY_BROKER_URL = 'redis://localhost:6379/0'
     CELERY_RESULT_BACKEND = 'redis://localhost:6379/0'
-=======
     RATELIMIT_ENABLED = False
->>>>>>> cc57ef7d
 
 
 class ProdConfig(Config):
