--- conflicted
+++ resolved
@@ -2,7 +2,7 @@
 * @Author: Brian Cherinka
 * @Date:   2016-04-13 11:24:07
 * @Last Modified by:   Brian Cherinka
-* @Last Modified time: 2017-04-01 01:05:33
+* @Last Modified time: 2017-04-28 10:24:41
 */
 
 //jshint esversion: 6
@@ -44,13 +44,8 @@
 
     // check the browser for banner display
     checkBrowser(event) {
-<<<<<<< HEAD
         const _this = event.data;
-        if (navigator.userAgent.indexOf('Safari') != -1 && navigator.userAgent.indexOf('Chrome') == -1) {
-=======
-        var _this = event.data;
         if (!!navigator.userAgent.match(/Version\/[\d\.]+.*Safari/)) {
->>>>>>> 57c606ba
             m.utils.marvinBanner(
                 'We have detected that you are using Safari. Some features may not work as expected. We recommend using Chrome or Firefox.',
                 1, 'safari_banner', 'http://sdss-marvin.readthedocs.io/en/latest/known-issues.html#known-browser');
