# !usr/bin/env python
# -*- coding: utf-8 -*-
#
# Licensed under a 3-clause BSD license.
#
# @Author: Brian Cherinka
# @Date:   2018-06-21 17:01:09
# @Last modified by:   Brian Cherinka
# @Last Modified time: 2018-06-22 12:08:48

from __future__ import absolute_import, division, print_function

import glob
import os
import time
import warnings

from marvin.core.exceptions import MarvinError, MarvinUserWarning

import sdss_access.path
import sdss_access.sync


<<<<<<< HEAD
class VACMixIn(object):
    """This mixin allows for integrating a VAC into Marvin."""
=======
    # @abc.abstractmethod
    # def _get_from_file(self):
    #     ''' This method controls accessing a VAC from a local file '''
    #     pass
>>>>>>> 3acf3eef

    # The name of the VAC.
    name = None

    def __init__(self):

        if 'MANGA_SANDBOX' not in os.environ:
            os.environ['MANGA_SANDBOX'] = os.path.join(os.getenv('SAS_BASE_DIR'),
                                                       'mangawork/manga/sandbox')

        if not sdss_access.sync.RsyncAccess:
            raise MarvinError('sdss_access is not installed')
        else:
            self.rsync_access = sdss_access.sync.RsyncAccess()

    def get_vacs(self, parent_object):

        class VACContainer(object):

            def __getitem__(self, value):
                return getattr(self, value)

            def __iter__(self):
                for value in self.__dir__():
                    if not value.startswith('_'):
                        yield value

        vac_container = VACContainer()

        for subvac in VACMixIn.__subclasses__():
            # We need to set sv=subvac in the lambda function to prevent
            # a cell-var-from-loop issue.
            setattr(VACContainer, subvac.name,
                    property(lambda self, sv=subvac: sv().get_data(parent_object)))

        return vac_container

    def download_vac(self, path_params={}, verbose=True):
        """Download the VAC using rsync and returns the local path."""

        assert self.name in self.rsync_access.templates, 'VAC path has not been set in the tree.'

        if verbose:
            warnings.warn('downloading file for VAC {0!r}'.format(self.name), MarvinUserWarning)

        self.rsync_access.remote()
        self.rsync_access.add(self.name, **path_params)
        self.rsync_access.set_stream()
        self.rsync_access.commit()
        paths = self.rsync_access.get_paths()

        # adding a millisecond pause for download to finish and file existence to register
        time.sleep(0.001)

        return paths[0]  # doing this for single files, may need to change

    def set_sandbox_path(self, relative_path):
        """Downloads a file using its path relative to ``MANGA_SANDBOX``."""

        self.rsync_access.templates[self.name] = os.path.join('$MANGA_SANDBOX', relative_path)

    def get_path(self, path_params={}):
        """Returns the local path of the VAC file."""

        # The full path could be a pattern (e.g., with stars), so we use glob
        # to get a unique path
        pattern = self.rsync_access.full(self.name, **path_params)

        files = glob.glob(pattern)
        if len(files) > 0:
            return files[0]
        else:
            return pattern

    def file_exists(self, path_params={}):
        """Check whether a file exists."""

        if os.path.exists(self.get_path(path_params=path_params)):
            return True

        return False<|MERGE_RESOLUTION|>--- conflicted
+++ resolved
@@ -21,15 +21,8 @@
 import sdss_access.sync
 
 
-<<<<<<< HEAD
 class VACMixIn(object):
     """This mixin allows for integrating a VAC into Marvin."""
-=======
-    # @abc.abstractmethod
-    # def _get_from_file(self):
-    #     ''' This method controls accessing a VAC from a local file '''
-    #     pass
->>>>>>> 3acf3eef
 
     # The name of the VAC.
     name = None
