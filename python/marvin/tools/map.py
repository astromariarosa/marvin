#!/usr/bin/env python
# encoding: utf-8
#
# Licensed under a 3-clause BSD license.
#
# map.py
#
# Created by José Sánchez-Gallego on 26 Jun 2016.


from __future__ import division
from __future__ import print_function
from __future__ import absolute_import

from distutils import version
import os
import warnings
import copy
import operator

from astropy.io import fits
from astropy.units import Quantity

import numpy as np

import marvin
import marvin.api.api
import marvin.core.marvin_pickle
import marvin.core.exceptions
import marvin.tools.maps
import marvin.utils.plot.map
from marvin.utils.general.general import add_doc

from marvin.core.exceptions import MarvinError, MarvinUserWarning
from marvin.utils.dap.datamodel.base import Property

try:
    import sqlalchemy
except ImportError:
    sqlalchemy = None


class Map(Quantity):
    """Describes a single DAP map in a Maps object.

    Unlike a ``Maps`` object, which contains all the information from a DAP
    maps file, this class represents only one of the multiple 2D maps contained
    within. For instance, ``Maps`` may contain emission line maps for multiple
    channels. A ``Map`` would be, for example, the map for ``emline_gflux`` and
    channel ``ha_6564``.

    A ``Map`` returns and astropy 2D Quantity-like array with additional
    attributes for ``ivar`` and ``mask``.

    A ``Map`` is normally initialised from a ``Maps`` by calling the
    :func:`~marvin.tools.maps.Maps.getMap` method. It can be initialialised
    directly by providing a ``Maps`` instance, the ``property_name`` of the
    property to retrieve, and the ``channel``, if necessary. Alternatively,
    a set of ``value``, ``unit``, ``ivar``, and ``mask`` can be passed.

    Parameters:
        maps (:class:`~marvin.tools.maps.Maps` object):
            The :class:`~marvin.tools.maps.Maps` instance from which we
            are extracting the ``Map``.
        property_name (str):
            The category of the map to be extractred (e.g., ``'emline_gflux'``)
            or the full property name including channel
            (``'emline_gflux_ha_6564'``).
        channel (str or None):
            If the ``property`` contains multiple channels, the channel to use,
            e.g., ``ha_6564'. Otherwise, ``None``.

    """

    def __new__(cls, maps=None, property_name=None, channel=None,
                value=None, unit=None, ivar=None, mask=None, dtype=None, copy=True):

        if maps is not None and property_name is not None:
            assert value is None and unit is None, \
                'when initialising a Map from a Maps, value and unit must be None'
            return cls._init_map_from_maps(maps, property_name, channel,
                                           dtype=dtype, copy=copy)
        elif value is not None and unit is not None:
            return cls._init_map_from_value(cls, value, unit, dtype=dtype, copy=copy)
        else:
            raise MarvinError('incorrect combination of input parameters.')

    @classmethod
    def _init_map_from_maps(cls, maps, property_name, channel, dtype=None, copy=True):
        """Initialise a Map from a Maps."""

        assert isinstance(maps, marvin.tools.maps.Maps)

        maps = maps
        datamodel = maps._datamodel

        if isinstance(property_name, Property):
            prop = property_name
        else:
            prop = maps._match_properties(property_name, channel=channel)

        assert prop in datamodel.properties, 'failed sanity check. Property does not match.'

        channel = prop.channel

        release = maps.release

        if maps.data_origin == 'file':
            value, ivar, mask, header = cls._get_from_file(maps, prop)
        elif maps.data_origin == 'db':
            value, ivar, mask, header = cls._get_from_db(maps, prop)
        elif maps.data_origin == 'api':
            value, ivar, mask, header = cls._get_from_api(maps, prop)

        unit = prop.unit
        value = value * prop.scale

        obj = cls._init_map_from_value(value, unit, ivar=ivar, mask=mask,
                                       dtype=dtype, copy=copy)

        obj.property = prop
        obj.channel = channel

        obj.header = header
        obj.scale = 1

        obj.maps = maps
        obj.release = release
        obj._datamodel = datamodel

        obj.ivar = (np.array(ivar) / (prop.scale ** 2)) if ivar is not None else None
        obj.mask = np.array(mask) if mask is not None else None

        return obj

    @classmethod
    def _init_map_from_value(cls, value, unit, ivar=None, mask=None, dtype=None, copy=True):
        """Initialise a Map from a value and a unit."""

        obj = Quantity(value, unit=unit, dtype=dtype, copy=copy)
        obj = obj.view(cls)
        obj._set_unit(unit)

        obj.ivar = np.array(ivar) if ivar is not None else None
        obj.mask = np.array(mask) if mask is not None else None

        return obj

    def __getitem__(self, sl):

        new_obj = super(Map, self).__getitem__(sl)

        if type(new_obj) is not type(self):
            new_obj = self._new_view(new_obj)

        new_obj._set_unit(self.unit)

        new_obj.ivar = self.ivar.__getitem__(sl) if self.ivar is not None else self.ivar
        new_obj.mask = self.mask.__getitem__(sl) if self.mask is not None else self.mask

        return new_obj

    def __array_finalize__(self, obj):

        if obj is None:
            return

        self.property = getattr(obj, 'property', None)
        self.channel = getattr(obj, 'channel', None)
        self.maps = getattr(obj, 'maps', None)
        self.release = getattr(obj, 'release', None)
        self._datamodel = getattr(obj, '_datamodel', None)

        self.ivar = getattr(obj, 'ivar', None)
        self.mask = getattr(obj, 'mask', None)

    @property
    def error(self):
        """Computes the standard deviation of the measurement."""

        if self.ivar is None:
            return None

        np.seterr(divide='ignore')

        return np.sqrt(1. / self.ivar) * self.unit

    @property
    def masked(self):
        """Return a masked array."""

        assert self.mask is not None, 'mask is None'

        return np.ma.array(self.value, mask=self.mask > 0)

    def __repr__(self):

<<<<<<< HEAD
        return ('<Marvin Map (plateifu={0.maps.plateifu!r}, property={1!r}, '
                'channel={0.channel!r})>'.format(self, self.property.full()))

    def __deepcopy__(self, memo):
        return Map(maps=copy.deepcopy(self.maps, memo),
                   property_name=copy.deepcopy(self.property.full(), memo),
                   channel=copy.deepcopy(self.channel, memo))
=======
        if np.isscalar(self.value):
            return super(Map, self).__repr__()
        else:
            return ('<Marvin Map (plateifu={0.maps.plateifu!r}, property={1!r}, '
                    'channel={0.channel!r})>\n{2!r} {3}'.format(self, self.property.name,
                                                                self.value, self.unit.to_string()))
>>>>>>> f3068c99

    @property
    def snr(self):
        """Return the signal-to-noise ratio for each spaxel in the map."""

        return np.abs(self.value * np.sqrt(self.ivar))

    @staticmethod
    def _get_from_file(maps, prop):
        """Initialise the Map from a ``Maps`` with ``data_origin='file'``."""

        header = maps.data[prop.name].header

        if prop.idx is not None:
            channel_idx = prop.idx
            value = maps.data[prop.name].data[channel_idx]
            if prop.ivar:
                ivar = maps.data[prop.name + '_ivar'].data[channel_idx]
            if prop.mask:
                mask = maps.data[prop.name + '_mask'].data[channel_idx]
        else:
            value = maps.data[prop.name].data
            if prop.ivar:
                ivar = maps.data[prop.name + '_ivar'].data
            if prop.mask:
                mask = maps.data[prop.name + '_mask'].data

        return value, ivar, mask, header

    @staticmethod
    def _get_from_db(maps, prop):
        """Initialise the Map from a ``Maps`` with ``data_origin='db'``."""

        mdb = marvin.marvindb

        if not mdb.isdbconnected:
            raise marvin.core.exceptions.MarvinError('No db connected')

        if sqlalchemy is None:
            raise marvin.core.exceptions.MarvinError('sqlalchemy required to access the local DB.')

        if version.StrictVersion(maps._dapver) <= version.StrictVersion('1.1.1'):
            table = mdb.dapdb.SpaxelProp
        else:
            table = mdb.dapdb.SpaxelProp5

        fullname_value = prop.db_column()
        value = mdb.session.query(getattr(table, fullname_value)).filter(
            table.file_pk == maps.data.pk).order_by(table.spaxel_index).all()
        value = np.array(value).reshape(maps.shape).T

        if prop.ivar:
            fullname_ivar = prop.db_column(ext='ivar')
            ivar = mdb.session.query(getattr(table, fullname_ivar)).filter(
                table.file_pk == maps.data.pk).order_by(table.spaxel_index).all()
            ivar = np.array(ivar).reshape(maps.shape).T

        if prop.mask:
            fullname_mask = prop.db_column(ext='mask')
            mask = mdb.session.query(getattr(table, fullname_mask)).filter(
                table.file_pk == maps.data.pk).order_by(table.spaxel_index).all()
            mask = np.array(mask).reshape(maps.shape).T

        # Gets the header
        hdus = maps.data.hdus
        header_dict = None
        for hdu in hdus:
            if prop.name.upper() == hdu.extname.name.upper():
                header_dict = hdu.header_to_dict()
                break

        if not header_dict:
            warnings.warn('cannot find the header for property {0}.'.format(prop.name),
                          MarvinUserWarning)
        else:
            header = fits.Header(header_dict)

        return value, ivar, mask, header

    @staticmethod
    def _get_from_api(maps, prop):
        """Initialise the Map from a ``Maps`` with ``data_origin='api'``."""

        url = marvin.config.urlmap['api']['getmap']['url']

        url_full = url.format(
            **{'name': maps.plateifu,
               'property_name': prop.name,
               'channel': prop.channel,
               'bintype': maps.bintype.name,
               'template': maps.template.name})

        try:
            response = marvin.api.api.Interaction(url_full,
                                                  params={'release': maps._release})
        except Exception as ee:
            raise marvin.core.exceptions.MarvinError(
                'found a problem when getting the map: {0}'.format(str(ee)))

        data = response.getData()

        if data is None:
            raise marvin.core.exceptions.MarvinError(
                'something went wrong. Error is: {0}'.format(response.results['error']))

        value = np.array(data['value'])
        ivar = np.array(data['ivar']) if data['ivar'] is not None else None
        mask = np.array(data['mask']) if data['mask'] is not None else None
        header = fits.Header(data['header'])

        return value, ivar, mask, header

    def save(self, path, overwrite=False):
        """Pickle the map to a file.

        This method will fail if the map is associated to a Maps loaded
        from the db.

        Parameters:
            path (str):
                The path of the file to which the ``Map`` will be saved.
                Unlike for other Marvin Tools that derive from
                :class:`~marvin.core.core.MarvinToolsClass`, ``path`` is
                mandatory for ``Map`` given that the there is no default
                path for a given map.
            overwrite (bool):
                If True, and the ``path`` already exists, overwrites it.
                Otherwise it will fail.

        Returns:
            path (str):
                The realpath to which the file has been saved.
        """
        # check for file extension
        if not os.path.splitext(path)[1]:
            path = os.path.join(path + '.mpf')

        return marvin.core.marvin_pickle.save(self, path=path, overwrite=overwrite)

    @classmethod
    def restore(cls, path, delete=False):
        """Restore a Map object from a pickled file.

        If ``delete=True``, the pickled file will be removed after it has been
        unplickled. Note that, for map objects instantiated from a Maps object
        with ``data_origin='file'``, the original file must exists and be
        in the same path as when the object was first created.
        """
        return marvin.core.marvin_pickle.restore(path, delete=delete)

    @add_doc(marvin.utils.plot.map.plot.__doc__)
    def plot(self, *args, **kwargs):
        return marvin.utils.plot.map.plot(dapmap=self, *args, **kwargs)

    @staticmethod
    def _combine_names(name1, name2, operator):
        name = copy.deepcopy(name1)
        if name1 != name2:
            name = '{0}{1}{2}'.format(name1, operator, name2)
        return name

    @staticmethod
    def _parse_name(name):
        # out = name.split()  # regex split on +-/*
        # return out
        pass

    @staticmethod
    def _add_ivar(ivar1, ivar2, value1, value2, *args, **kwargs):
        return 1. / ((1. / ivar1 + 1. / ivar2))

    @staticmethod
    def _mul_ivar(ivar1, ivar2, value1, value2, value12):
        with np.errstate(divide='ignore', invalid='ignore'):
            sig1 = 1. / np.sqrt(ivar1)
            sig2 = 1. / np.sqrt(ivar2)
            sig12 = abs(value12) * ((sig1 / abs(value1)) + (sig2 / abs(value2)))
            ivar12 = 1. / sig12**2
        return ivar12

    def _arith(self, map2, op):
        """Do map arithmetic and correctly handle map attributes."""

        ops = {'+': operator.add, '-': operator.sub, '*': operator.mul, '/': operator.truediv}

        # map12 = copy.deepcopy(self)
        assert self.shape == map2.shape, 'Cannot do map arithmetic on maps of different shapes.'

        ivar_func = {'+': self._add_ivar, '-': self._add_ivar,
                     '*': self._mul_ivar, '/': self._mul_ivar}

        with np.errstate(divide='ignore', invalid='ignore'):
            map12_value = ops[op](self.value, map2.value)

        map12.ivar = map12.ivar if map12.ivar is not None else np.zeros(map12.shape)
        map2.ivar = map2.ivar if map2.ivar is not None else np.zeros(map2.shape)
        map12.ivar = ivar_func[op](map12.ivar, map2.ivar, self.value, map2.value, map12.value)

        map12.mask = map12.mask if map12.mask is not None else np.zeros(map12.shape, dtype=int)
        map2.mask = map2.mask if map2.mask is not None else np.zeros(map2.shape, dtype=int)
        map12.mask &= map2.mask

        map12.property_name = self._combine_names(map12.property_name, map2.property_name, op)
        map12.channel = self._combine_names(map12.channel, map2.channel, op)

        if self.unit != map2.unit:
            warnings.warn('Units do not match for map arithmetic.')

        if op in ['*', '/']:
            map12_unit = ops[op](self.unit, map2.unit)
        else:
            map12_unit = self.unit

        # TODO test this!
        if self.release != map2.release:
            warnings.warn('Releases do not match in map arithmetic.')

        return CompositeMap(value=map12_value, unit=map12_unit, ivar=map12_ivar,
                            mask=map12_mask, copy=True)

    def __add__(self, map2):
        """Add two maps."""
        return self._arith(map2, '+')

    def __sub__(self, map2):
        """Subtract two maps."""
        return self._arith(map2, '-')

    def __mul__(self, map2):
        """Multiply two maps."""
        return self._arith(map2, '*')

    def __div__(self, map2):
        """Divide two maps."""
        return self._arith(map2, '/')

    def __truediv__(self, map2):
        """Divide two maps."""
        return self.__div__(map2)

    def __pow__(self, power):
        """Raise map to power.

        Parameters:
            power (float):
               Power to raise the map values.

        Returns:
            map (:class:`~marvin.tools.map.Map` object)
        """
        map1 = copy.deepcopy(self)
        map1.value = map1.value**power

        if map1.ivar is None:
            map1.ivar = np.zeros(map1.shape)
        else:
            sig = np.sqrt(1. / map1.ivar)
            sig1 = map1.value * power * sig * self.value
            map1.ivar = 1 / sig1**2.

        return map1

    def inst_sigma_correction(self):
        """Correct for instrumental broadening."""
        if self.property_name == 'stellar_vel':
            if self.release == 'MPL-4':
                raise marvin.core.exceptions.MarvinError(
                    'Instrumental broadening correction not implemented for MPL-4.')
            map_corr = self.maps['stellar_sigmacorr']

        elif self.property_name == 'emline_gsigma':
            map_corr = self.maps.getMap(property_name='emline_instsigma', channel=self.channel)

        else:
            name = '_'.join((it for it in [self.property_name, self.channel] if it is not None))
            raise marvin.core.exceptions.MarvinError(
                'Cannot correct {0} for instrumental broadening.'.format(name))


        # TODO problem with error propogation (corr HDUs have ivar == None)
        # sigc_ivar = self.ivar * (map_corr.value / self.value)^2
        
        map_corr.ivar = np.zeros(map_corr.value.shape)

        return (self**2 - map_corr**2)**0.5


class CompositeMap(Map):
    """Creates a Map which is a composite of two maps."""

    def __repr__(self):

        return ('<Marvin CompositeMap>')
    
    # TODO create a more general class that also encompasses modified maps
    # e.g., a map raised to a power or multiplied by a scalar<|MERGE_RESOLUTION|>--- conflicted
+++ resolved
@@ -195,22 +195,17 @@
 
     def __repr__(self):
 
-<<<<<<< HEAD
-        return ('<Marvin Map (plateifu={0.maps.plateifu!r}, property={1!r}, '
-                'channel={0.channel!r})>'.format(self, self.property.full()))
+        if np.isscalar(self.value):
+            return super(Map, self).__repr__()
+        else:
+            return ('<Marvin Map (plateifu={0.maps.plateifu!r}, property={1!r}, '
+                    'channel={0.channel!r})>\n{2!r} {3}'.format(self, self.property.name,
+                                                                self.value, self.unit.to_string()))
 
     def __deepcopy__(self, memo):
         return Map(maps=copy.deepcopy(self.maps, memo),
                    property_name=copy.deepcopy(self.property.full(), memo),
                    channel=copy.deepcopy(self.channel, memo))
-=======
-        if np.isscalar(self.value):
-            return super(Map, self).__repr__()
-        else:
-            return ('<Marvin Map (plateifu={0.maps.plateifu!r}, property={1!r}, '
-                    'channel={0.channel!r})>\n{2!r} {3}'.format(self, self.property.name,
-                                                                self.value, self.unit.to_string()))
->>>>>>> f3068c99
 
     @property
     def snr(self):
@@ -492,7 +487,7 @@
 
         # TODO problem with error propogation (corr HDUs have ivar == None)
         # sigc_ivar = self.ivar * (map_corr.value / self.value)^2
-        
+
         map_corr.ivar = np.zeros(map_corr.value.shape)
 
         return (self**2 - map_corr**2)**0.5
@@ -504,6 +499,6 @@
     def __repr__(self):
 
         return ('<Marvin CompositeMap>')
-    
+
     # TODO create a more general class that also encompasses modified maps
     # e.g., a map raised to a power or multiplied by a scalar