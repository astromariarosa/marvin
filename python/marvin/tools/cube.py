--- conflicted
+++ resolved
@@ -6,7 +6,7 @@
 # @Filename: cube.py
 # @License: BSD 3-clause (http://www.opensource.org/licenses/BSD-3-Clause)
 #
-# @Last modified by: José Sánchez-Gallego (gallegoj@uw.edu)
+# @Last modified by:   Brian Cherinka
 # @Last modified time: 2018-08-12 04:35:22
 
 
@@ -23,21 +23,12 @@
 import marvin.tools.maps
 import marvin.tools.spaxel
 import marvin.utils.general.general
-<<<<<<< HEAD
-from marvin.core.core import MarvinToolsClass, NSAMixIn
-=======
->>>>>>> e95cbea3
 from marvin.core.exceptions import MarvinError, MarvinUserWarning
 from marvin.tools.quantities import DataCube, Spectrum
 from marvin.utils.datamodel.drp import datamodel
 from marvin.utils.general import FuzzyDict, get_nsa_data
-<<<<<<< HEAD
-from marvin.utils.general.maskbit import get_manga_target
-=======
-
 from .core import MarvinToolsClass
 from .mixins import GetApertureMixIn, NSAMixIn
->>>>>>> e95cbea3
 
 
 class Cube(MarvinToolsClass, NSAMixIn, GetApertureMixIn):
