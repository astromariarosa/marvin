--- conflicted
+++ resolved
@@ -365,12 +365,7 @@
             kwargs.update({'plateifu': self.plateifu, 'drpver': self._drpver})
 
         maps = marvin.tools.maps.Maps(**kwargs)
-<<<<<<< HEAD
-        # print('\nmaps\n', maps.data.__dict__.keys())
-=======
         maps._cube = self
->>>>>>> 589608c8
-
         return maps
 
     def getAperture(self, coords, radius, mode='pix', weight=True,
