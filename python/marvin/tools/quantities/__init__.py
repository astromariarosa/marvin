
from .analysis_props import AnalysisProperty
from .datacube import DataCube
<<<<<<< HEAD
from .map import Map
from .map import EnhancedMap
=======
from .map import Map, EnhancedMap
>>>>>>> a92b8fd5
from .spectrum import Spectrum<|MERGE_RESOLUTION|>--- conflicted
+++ resolved
@@ -1,10 +1,5 @@
 
 from .analysis_props import AnalysisProperty
 from .datacube import DataCube
-<<<<<<< HEAD
-from .map import Map
-from .map import EnhancedMap
-=======
 from .map import Map, EnhancedMap
->>>>>>> a92b8fd5
 from .spectrum import Spectrum