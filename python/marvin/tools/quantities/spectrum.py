--- conflicted
+++ resolved
@@ -200,11 +200,7 @@
             value = self.value
             wave = self.wavelength.value
 
-<<<<<<< HEAD
-        ax.plot(wave, value, lw=0.8)
-=======
         ax.plot(wave, value)
->>>>>>> 74a1805b
 
         if show_std and self.std is not None:
             if use_mask is False:
