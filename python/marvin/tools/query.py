--- conflicted
+++ resolved
@@ -1021,14 +1021,6 @@
         # check if the query filter is against the DAP
         if self._check_for(self.filter_params.keys(), schema='dapdb'):
 
-<<<<<<< HEAD
-            if config.access not in config._dap_query_modes:
-                raise NotImplementedError(
-                    'DAP spaxel queries are disabled in this version. '
-                    'We plan to reintroduce this feature in the future.')
-            else:
-                self._check_dapall_query()
-=======
             # Checks if the only table queried from dapdb is dapall. In that
             # case we allow the query.
             fparams = self._marvinform._param_form_lookup.mapToColumn(self.filter_params.keys())
@@ -1042,7 +1034,6 @@
                     'We plan to reintroduce this feature in the future.')
 
             self._check_dapall_query()
->>>>>>> da50a8da
 
     def _set_query_parameters(self):
         ''' Creates a list of database ModelClasses from a list of parameter names '''
