#!/usr/bin/env python
# -*- coding: utf-8 -*-
#
# @Author: Brian Cherinka, José Sánchez-Gallego, and Brett Andrews
# @Date: 2017-11-03
# @Filename: spaxel.py
# @License: BSD 3-clause (http://www.opensource.org/licenses/BSD-3-Clause)
#
# @Last modified by: José Sánchez-Gallego (gallegoj@uw.edu)
# @Last modified time: 2018-08-12 13:27:57


from __future__ import absolute_import, division, print_function

import inspect
import itertools
import warnings

import numpy as np

import marvin
import marvin.core.exceptions
import marvin.core.marvin_pickle
import marvin.tools.cube
import marvin.tools.maps
import marvin.tools.modelcube
import marvin.utils.general.general
from marvin.core.exceptions import MarvinBreadCrumb, MarvinError, MarvinUserWarning
from marvin.utils.datamodel.dap import datamodel as dap_datamodel
from marvin.utils.datamodel.drp import datamodel as drp_datamodel
from marvin.utils.general.structs import FuzzyDict


breadcrumb = MarvinBreadCrumb()


class DataModel(object):
    """A single object that holds the DRP and DAP datamodel."""

    def __init__(self, release):

        self.drp = drp_datamodel[release]
        self.dap = dap_datamodel[release]


class Spaxel(object):
    """A base class that contains information about a spaxel.

    This class represents an spaxel with information from the reduced DRP
    spectrum, the DAP maps properties, and the model spectrum from the DAP
    logcube. A `.SpaxelBase` can be initialised with all or only part of that
    information, and either from a file, a database, or remotely via the
    Marvin API.

    The `~marvin.tools.cube.Cube`, `~marvin.tools.maps.Maps` , and
    `~marvin.tools.modelcube.ModelCube` quantities for the spaxel are available
    in ``cube_quantities``, ``maps_quantities``, and ``modelcube_quantities``,
    respectively. For convenience, the quantities can also be accessed directly
    from the `.SpaxelBase` itself (e.g., ``spaxel.emline_gflux_ha_6465``).

    Parameters:
        x,y (int):
            The `x` and `y` coordinates of the spaxel in the cube (0-indexed).
        cube (`~marvin.tools.cube.Cube` object or path or bool):
            If ``cube`` is a `~marvin.tools.cube.Cube` object, that
            cube will be used for the `.SpaxelBase` instantiation. This mode
            is mostly intended for `~marvin.utils.general.general.getSpaxel`
            as it significantly improves loading time. Otherwise, ``cube`` can
            be ``True`` (default), in which case a cube will be instantiated
            using the input ``filename``, ``mangaid``, or ``plateifu``. If
            ``cube=False``, no cube will be used and the cube associated
            quantities will not be available. ``cube`` can also be the
            path to the DRP cube to use.
        maps (`~marvin.tools.maps.Maps` object or path or bool)
            As ``cube`` but for the DAP measurements corresponding to the
            spaxel in the `.Maps`.
        modelcube (`marvin.tools.modelcube.ModelCube` object or path or bool)
            As ``maps`` but for the DAP measurements corresponding to the
            spaxel in the `.ModelCube`.
        lazy (bool):
            If ``False``, the spaxel data is loaded on instantiation.
            Otherwise, only the metadata is created. The associated quantities
            can be then loaded by calling `.SpaxelBase.load()`.
        kwargs (dict):
            Arguments to be passed to `.Cube`, `.Maps`, and `.ModelCube`
            when (and if) they are initialised.

    Attributes:
        cube_quantities (`~marvin.utils.general.structs.FuzzyDict`):
            A querable dictionary with the `.Spectrum` quantities
            derived from `.Cube` and matching ``x, y``.
        datamodel (object):
            An object containing the DRP and DAP datamodels.
        maps_quantities (`~marvin.utils.general.structs.FuzzyDict`):
            A querable dictionary with the `.AnalysisProperty` quantities
            derived from `.Maps` and matching ``x, y``.
        model_quantities (`~marvin.utils.general.structs.FuzzyDict`):
            A querable dictionary with the `.Spectrum` quantities
            derived from `.ModelCube` and matching ``x, y``.
        ra,dec (float):
            Right ascension and declination of the spaxel. Not available until
            the spaxel has been `loaded <.SpaxelBase.load>`.

    """

    def __init__(self, x, y, cube=True, maps=True, modelcube=True, lazy=False, **kwargs):

        if not cube and not maps and not modelcube:
            raise MarvinError('no inputs defined.')

        self.cube_quantities = FuzzyDict({})
        self.maps_quantities = FuzzyDict({})
        self.modelcube_quantities = FuzzyDict({})

        self._cube = cube
        self._maps = maps
        self._modelcube = modelcube

        for attr in ['mangaid', 'plateifu', 'release', 'bintype', 'template']:

            value = kwargs.pop(attr, None) or \
                getattr(cube, attr, None) or \
                getattr(maps, attr, None) or \
                getattr(modelcube, attr, None)

            setattr(self, attr, value)

        self._kwargs = kwargs
        self._parent_shape = None

        # drop breadcrumb
        breadcrumb.drop(message='Initializing MarvinSpaxel {0}'.format(self.__class__),
                        category=self.__class__)

        self.x = int(x)
        self.y = int(y)

        self.loaded = False
        self.datamodel = None

        if lazy is False:
            self.load()

    def __dir__(self):

        class_members = list(list(zip(*inspect.getmembers(self.__class__)))[0])
        instance_attr = list(self.__dict__.keys())

        items = self.cube_quantities.__dir__()
        items += self.maps_quantities.__dir__()
        items += self.modelcube_quantities.__dir__()
        items += class_members + instance_attr

        return sorted(items)

    def __getattr__(self, value):

        _getattr = super(Spaxel, self).__getattribute__

        for tool_quantity_dict in ['cube_quantities', 'maps_quantities', 'modelcube_quantities']:
            if value in _getattr(tool_quantity_dict):
                return _getattr(tool_quantity_dict)[value]

        return super(Spaxel, self).__getattribute__(value)

    def __repr__(self):
        """Spaxel representation."""

        if not self.loaded:
            return '<Marvin Spaxel (x={0.x:d}, y={0.y:d}, loaded=False)'.format(self)

        # Gets the coordinates relative to the centre of the cube/maps.
        y_mid, x_mid = np.array(self._parent_shape) / 2.
        x_centre = int(self.x - x_mid)
        y_centre = int(self.y - y_mid)

        # Determine what tools are loaded.
        tools = np.array(['cube', 'maps', 'modelcube'])
        load_idx = np.where([self._cube, self._maps, self._modelcube])[0]
        flags = '/'.join(tools[load_idx])

        return ('<Marvin Spaxel (plateifu={0.plateifu}, x={0.x:d}, y={0.y:d}; '
                'x_cen={1:d}, y_cen={2:d}, loaded={3})>'.format(self, x_centre, y_centre, flags))

    def _check_versions(self, attr):
        """Checks that all input object have the same versions.

        Runs sanity checks to make sure that ``attr`` has the same value
        in the input `.Cube`, `.Maps`, and `.ModelCube`. Returns the value
        for the attribute or ``None`` if the attribute does not exist.

        """

        out_value = None

        inputs = []
        for obj in [self._cube, self._maps, self._modelcube]:
            if obj is not None and not isinstance(obj, bool):
                inputs.append(obj)

        if len(inputs) == 1:
            return getattr(inputs[0], attr, None)

        for obj_a, obj_b in itertools.combinations(inputs, 2):
            if hasattr(obj_a, attr) and hasattr(obj_b, attr):
                assert getattr(obj_a, attr) == getattr(obj_b, attr), \
                    'inconsistent {!r} between {!r} and {!r}'.format(attr, obj_a, obj_b)
            out_value = getattr(obj_a, attr, None) or getattr(obj_b, attr, None)

        return out_value

    def _set_radec(self):
        """Calculates ra and dec for this spaxel."""

        self.ra = None
        self.dec = None

        for obj in [self._cube, self._maps, self._modelcube]:
            if hasattr(obj, 'wcs'):
                if obj.wcs.naxis == 2:
                    self.ra, self.dec = obj.wcs.wcs_pix2world([[self.x, self.y]], 0)[0]
                elif obj.wcs.naxis == 3:
                    self.ra, self.dec, __ = obj.wcs.wcs_pix2world([[self.x, self.y, 0]], 0)[0]

    def save(self, path, overwrite=False):
        """Pickles the spaxel to a file.

        Parameters:
            path (str):
                The path of the file to which the `.Spaxel` will be saved.
                Unlike for other Marvin Tools that derive from
                `~marvin.tools.core.MarvinToolsClass`, ``path`` is
                mandatory for `.Spaxel.save` as there is no default path for a
                given spaxel.
            overwrite (bool):
                If True, and the ``path`` already exists, overwrites it.
                Otherwise it will fail.

        Returns:
            path (str):
                The realpath to which the file has been saved.

        """

        return marvin.core.marvin_pickle.save(self, path=path, overwrite=overwrite)

    @classmethod
    def restore(cls, path, delete=False):
        """Restores a Spaxel object from a pickled file.

        If ``delete=True``, the pickled file will be removed after it has been
        unplickled. Note that, for objects with ``data_origin='file'``, the
        original file must exists and be in the same path as when the object
        was first created.

        """

        return marvin.core.marvin_pickle.restore(path, delete=delete)

    def load(self, force=None):
        """Loads the spaxel data.

        Loads the spaxel data for cubes/maps/modelcube. By default attempts
        to load whatever is specified when spaxels are instantianted from other
        Marvin Tools. Can manually force load a data type with the force
        keyword.

        Parameters:
        -----------
        force : {cube|maps|modelcube}
            Datatype to force load.

        """

        if self.loaded and force is None:
            warnings.warn('already loaded', MarvinUserWarning)
            return

        assert force in [None, 'cube', 'maps', 'modelcube'], \
            'force can only be cube, maps, or modelcube'

        for tool in ['cube', 'maps', 'modelcube']:
            self._load_tool(tool, force=(force is not None and force == tool))

        self._set_radec()
        self.loaded = True

        for attr in ['mangaid', 'plateifu', 'release', 'bintype', 'template']:
            setattr(self, attr, self._check_versions(attr))

        self.datamodel = DataModel(self.release)

    def _load_tool(self, tool, force=False):
        """Loads the tool and the associated quantities."""

        if tool == 'cube':
            class_name = marvin.tools.cube.Cube
            method = self.getCube
            quantities_dict = 'cube_quantities'
        elif tool == 'maps':
            class_name = marvin.tools.maps.Maps
            method = self.getMaps
            quantities_dict = 'maps_quantities'
        elif tool == 'modelcube':
            class_name = marvin.tools.modelcube.ModelCube
            method = self.getModelCube
            quantities_dict = 'modelcube_quantities'

        attr_value = getattr(self, '_' + tool)
        if (attr_value is False or attr_value is None) and force is False:
            setattr(self, '_' + tool, None)
            return

        if not isinstance(attr_value, class_name):
            if tool == 'modelcube' and self.release == 'MPL-4':
                warnings.warn('ModelCube cannot be instantiated for MPL-4.', MarvinUserWarning)
                self._modelcube = None
                return
            else:
                setattr(self, '_' + tool, method())
        else:
            if force is True:
                warnings.warn('{0} is already loaded'.format(tool), MarvinUserWarning)

        self._parent_shape = getattr(getattr(self, '_' + tool), '_shape')

        setattr(self, quantities_dict,
                getattr(getattr(self, '_' + tool), '_get_spaxel_quantities')(self.x, self.y,
                                                                             spaxel=self))

    def getCube(self):
        """Returns the associated `~marvin.tools.cube.Cube`"""

        if isinstance(self._cube, marvin.tools.cube.Cube):
            return self._cube

        cube_input = (self._cube if self._cube is not True else None) \
            or self.plateifu or self.mangaid

        return marvin.tools.cube.Cube(cube_input, release=self.release, **self._kwargs)

    def getMaps(self):
        """Returns the associated `~marvin.tools.maps.Maps`"""

        if isinstance(self._maps, marvin.tools.maps.Maps):
            return self._maps

        maps_input = (self._maps if self._maps is not True else None) \
            or self.plateifu or self.mangaid

        return marvin.tools.maps.Maps(maps_input, bintype=self.bintype,
                                      template=self.template, release=self.release,
                                      **self._kwargs)

    def getModelCube(self):
        """Returns the associated `~marvin.tools.modelcube.ModelCube`"""

        if isinstance(self._modelcube, marvin.tools.modelcube.ModelCube):
            return self._modelcube

        modelcube_input = (self._modelcube if self._modelcube is not True else None) \
            or self.plateifu or self.mangaid

        return marvin.tools.modelcube.ModelCube(modelcube_input, bintype=self.bintype,
                                                template=self.template, release=self.release,
                                                **self._kwargs)

    @property
    def quality_flags(self):
        """Bundle Cube DRP3QUAL and Maps DAPQUAL flags."""

        drp3qual = self.datamodel.drp.bitmasks['MANGA_DRP3QUAL']
        cube = self.getCube()
        drp3qual.mask = int(cube.header['DRP3QUAL'])
        qual_flags = [drp3qual]

        if self.release != 'MPL-4':
            qual_flags.append(self.datamodel.dap.bitmasks['MANGA_DAPQUAL'])

<<<<<<< HEAD
        return qual_flags
=======
        return qual_flags


class Spaxel(SpaxelBase):
    """A class representing an unbinned spaxel.

    This subclass of `.SpaxelBase` represents an spaxel belonging to an
    unbinned `~marvin.tools.maps.Maps` and `~marvin.tools.modelcube.ModelCube`.
    If initialised directly, a `.Spaxel` will fail if the input data correspond
    to a binned maps or modelcube object.

    Refer to the documentation of `.SpaxelBase` for information about the valid
    parameters and methods.

    """

    def __init__(self, *args, **kwargs):

        super(Spaxel, self).__init__(*args, **kwargs)

        if isinstance(self._maps, marvin.tools.maps.Maps):
            assert self._maps.is_binned() is False, 'a Spaxel cannot be binned.'

        if isinstance(self._modelcube, marvin.tools.modelcube.ModelCube):
            assert self._modelcube.is_binned() is False, 'a Spaxel cannot be binned.'

    def __repr__(self):
        """Spaxel representation."""

        if not self.loaded:
            return '<Marvin Spaxel (x={0.x:d}, y={0.y:d}, loaded=False)'.format(self)

        # Gets the coordinates relative to the centre of the cube/maps.
        y_mid, x_mid = np.array(self._parent_shape) / 2.
        x_centre = int(self.x - x_mid)
        y_centre = int(self.y - y_mid)

        return ('<Marvin Spaxel (plateifu={0.plateifu}, x={0.x:d}, y={0.y:d}; '
                'x_cen={1:d}, y_cen={2:d}, loaded={3})>'.format(self, x_centre, y_centre,
                                                                self._get_loaded()))


class Bin(SpaxelBase):
    """A class that represents a bin.

    Attributes
    ----------
    spaxels : list
        A list of `.Spaxel` instances that provides access to the unbinned
        spaxels that are associated with the bin.

    """

    def __init__(self, *args, **kwargs):

        self.binid = None
        self.spaxels = None

        super(Bin, self).__init__(*args, **kwargs)

        if isinstance(self._maps, marvin.tools.maps.Maps):
            assert self._maps.is_binned() is True, 'a Spaxel cannot be unbinned.'

        if isinstance(self._modelcube, marvin.tools.modelcube.ModelCube):
            assert self._modelcube.is_binned() is True, 'a Spaxel cannot be unbinned.'

        assert (isinstance(self._maps, marvin.tools.maps.Maps) or
                isinstance(self._modelcube, marvin.tools.modelcube.ModelCube)), \
            'a Bin must have a Maps or a ModelCube.'

    def load(self):
        """Loads quantities and spaxels."""

        super(Bin, self).load()
        self._create_spaxels()

    def __repr__(self):
        """Spaxel representation."""

        if not self.loaded:
            return '<Marvin Bin (x={0.x:d}, y={0.y:d}, loaded=False)'.format(self)

        # Gets the coordinates relative to the centre of the cube/maps.
        y_mid, x_mid = np.array(self._parent_shape) / 2.
        x_centre = int(self.x - x_mid)
        y_centre = int(self.y - y_mid)

        return ('<Marvin Bin (plateifu={0.plateifu}, x={0.x:d}, y={0.y:d}; '
                'x_cen={1:d}, y_cen={2:d}, n_spaxels={3}, loaded={4})>'.format(self, x_centre,
                                                                               y_centre, len(self.spaxels),
                                                                               self._get_loaded()))

    def _create_spaxels(self):
        """Returns a list of the unbinned spaxels associated with this bin."""

        if self._maps:
            binid_map = self._maps.get_binid()
        elif self._modelcube:
            binid_map = self._modelcube.get_binid()

        # TODO: this may be an overkill and an extra API call. Remove it?
        if self._maps and self._modelcube:
            assert np.all(self._maps.get_binid() == self._modelcube.get_binid()), \
                'inconsistent binid arrays between Maps and ModelCube.'

        self.binid = binid_map[self.y, self.x]

        if self.binid < 0:
            raise MarvinError('coordinates ({}, {}) do not correspond to a valid binid.'
                              .format(self.x, self.y))

        spaxel_coords = zip(*np.where(binid_map == self.binid))
        self.spaxels = []

        for ii, jj in spaxel_coords:
            self.spaxels.append(Spaxel(x=jj, y=ii, plateifu=self.plateifu, release=self.release,
                                       cube=self._cube, maps=True if self._maps else False,
                                       modelcube=True if self._modelcube else False,
                                       bintype=None, template=self.template, lazy=True))

    def load_all(self):
        """Loads all the spaxels."""

        for spaxel in self.spaxels:
            spaxel.load()
>>>>>>> a9d7f606
<|MERGE_RESOLUTION|>--- conflicted
+++ resolved
@@ -6,8 +6,8 @@
 # @Filename: spaxel.py
 # @License: BSD 3-clause (http://www.opensource.org/licenses/BSD-3-Clause)
 #
-# @Last modified by: José Sánchez-Gallego (gallegoj@uw.edu)
-# @Last modified time: 2018-08-12 13:27:57
+# @Last modified by:   andrews
+# @Last modified time: 2018-10-16 10:10:58
 
 
 from __future__ import absolute_import, division, print_function
@@ -377,132 +377,4 @@
         if self.release != 'MPL-4':
             qual_flags.append(self.datamodel.dap.bitmasks['MANGA_DAPQUAL'])
 
-<<<<<<< HEAD
-        return qual_flags
-=======
-        return qual_flags
-
-
-class Spaxel(SpaxelBase):
-    """A class representing an unbinned spaxel.
-
-    This subclass of `.SpaxelBase` represents an spaxel belonging to an
-    unbinned `~marvin.tools.maps.Maps` and `~marvin.tools.modelcube.ModelCube`.
-    If initialised directly, a `.Spaxel` will fail if the input data correspond
-    to a binned maps or modelcube object.
-
-    Refer to the documentation of `.SpaxelBase` for information about the valid
-    parameters and methods.
-
-    """
-
-    def __init__(self, *args, **kwargs):
-
-        super(Spaxel, self).__init__(*args, **kwargs)
-
-        if isinstance(self._maps, marvin.tools.maps.Maps):
-            assert self._maps.is_binned() is False, 'a Spaxel cannot be binned.'
-
-        if isinstance(self._modelcube, marvin.tools.modelcube.ModelCube):
-            assert self._modelcube.is_binned() is False, 'a Spaxel cannot be binned.'
-
-    def __repr__(self):
-        """Spaxel representation."""
-
-        if not self.loaded:
-            return '<Marvin Spaxel (x={0.x:d}, y={0.y:d}, loaded=False)'.format(self)
-
-        # Gets the coordinates relative to the centre of the cube/maps.
-        y_mid, x_mid = np.array(self._parent_shape) / 2.
-        x_centre = int(self.x - x_mid)
-        y_centre = int(self.y - y_mid)
-
-        return ('<Marvin Spaxel (plateifu={0.plateifu}, x={0.x:d}, y={0.y:d}; '
-                'x_cen={1:d}, y_cen={2:d}, loaded={3})>'.format(self, x_centre, y_centre,
-                                                                self._get_loaded()))
-
-
-class Bin(SpaxelBase):
-    """A class that represents a bin.
-
-    Attributes
-    ----------
-    spaxels : list
-        A list of `.Spaxel` instances that provides access to the unbinned
-        spaxels that are associated with the bin.
-
-    """
-
-    def __init__(self, *args, **kwargs):
-
-        self.binid = None
-        self.spaxels = None
-
-        super(Bin, self).__init__(*args, **kwargs)
-
-        if isinstance(self._maps, marvin.tools.maps.Maps):
-            assert self._maps.is_binned() is True, 'a Spaxel cannot be unbinned.'
-
-        if isinstance(self._modelcube, marvin.tools.modelcube.ModelCube):
-            assert self._modelcube.is_binned() is True, 'a Spaxel cannot be unbinned.'
-
-        assert (isinstance(self._maps, marvin.tools.maps.Maps) or
-                isinstance(self._modelcube, marvin.tools.modelcube.ModelCube)), \
-            'a Bin must have a Maps or a ModelCube.'
-
-    def load(self):
-        """Loads quantities and spaxels."""
-
-        super(Bin, self).load()
-        self._create_spaxels()
-
-    def __repr__(self):
-        """Spaxel representation."""
-
-        if not self.loaded:
-            return '<Marvin Bin (x={0.x:d}, y={0.y:d}, loaded=False)'.format(self)
-
-        # Gets the coordinates relative to the centre of the cube/maps.
-        y_mid, x_mid = np.array(self._parent_shape) / 2.
-        x_centre = int(self.x - x_mid)
-        y_centre = int(self.y - y_mid)
-
-        return ('<Marvin Bin (plateifu={0.plateifu}, x={0.x:d}, y={0.y:d}; '
-                'x_cen={1:d}, y_cen={2:d}, n_spaxels={3}, loaded={4})>'.format(self, x_centre,
-                                                                               y_centre, len(self.spaxels),
-                                                                               self._get_loaded()))
-
-    def _create_spaxels(self):
-        """Returns a list of the unbinned spaxels associated with this bin."""
-
-        if self._maps:
-            binid_map = self._maps.get_binid()
-        elif self._modelcube:
-            binid_map = self._modelcube.get_binid()
-
-        # TODO: this may be an overkill and an extra API call. Remove it?
-        if self._maps and self._modelcube:
-            assert np.all(self._maps.get_binid() == self._modelcube.get_binid()), \
-                'inconsistent binid arrays between Maps and ModelCube.'
-
-        self.binid = binid_map[self.y, self.x]
-
-        if self.binid < 0:
-            raise MarvinError('coordinates ({}, {}) do not correspond to a valid binid.'
-                              .format(self.x, self.y))
-
-        spaxel_coords = zip(*np.where(binid_map == self.binid))
-        self.spaxels = []
-
-        for ii, jj in spaxel_coords:
-            self.spaxels.append(Spaxel(x=jj, y=ii, plateifu=self.plateifu, release=self.release,
-                                       cube=self._cube, maps=True if self._maps else False,
-                                       modelcube=True if self._modelcube else False,
-                                       bintype=None, template=self.template, lazy=True))
-
-    def load_all(self):
-        """Loads all the spaxels."""
-
-        for spaxel in self.spaxels:
-            spaxel.load()
->>>>>>> a9d7f606
+        return qual_flags