#!/usr/bin/env python
# -*- coding: utf-8 -*-
#
# @Author: Brian Cherinka, José Sánchez-Gallego, and Brett Andrews
# @Date: 2017-11-08
# @Filename: maps.py
# @License: BSD 3-clause (http://www.opensource.org/licenses/BSD-3-Clause)
#
# @Last modified by: José Sánchez-Gallego (gallegoj@uw.edu)
# @Last modified time: 2018-08-23 11:53:04


from __future__ import absolute_import, division, print_function

import copy
import inspect
import warnings

import astropy.io.fits
import astropy.wcs
import numpy as np
import pandas as pd
import six

import marvin
import marvin.api.api
import marvin.core.exceptions
import marvin.tools.cube
import marvin.tools.modelcube
import marvin.tools.quantities.map
import marvin.tools.spaxel
import marvin.utils.dap.bpt
import marvin.utils.general.general
<<<<<<< HEAD
from marvin.core.core import DAPallMixIn, MarvinToolsClass, NSAMixIn
=======
>>>>>>> e95cbea3
from marvin.utils.datamodel.dap import datamodel
from marvin.utils.datamodel.dap.base import Channel, Property
from marvin.utils.general import FuzzyDict, turn_off_ion

from .core import MarvinToolsClass
from .mixins import DAPallMixIn, GetApertureMixIn, NSAMixIn
from .quantities import AnalysisProperty


try:
    import sqlalchemy
except ImportError:
    sqlalchemy = None


__all__ = ['Maps']


class Maps(MarvinToolsClass, NSAMixIn, DAPallMixIn, GetApertureMixIn):
    """A class that represents a DAP MAPS file.

    Provides access to the data stored in a DAP MAPS file. In addition to
    the parameters and variables defined for `~.MarvinToolsClass`, the
    following parameters and attributes are specific to `.Maps`.

    Parameters:
        bintype (str or None):
            The binning type. For MPL-4, one of the following: ``'NONE',
            'RADIAL', 'STON'`` (if ``None`` defaults to ``'NONE'``).
            For MPL-5, one of, ``'ALL', 'NRE', 'SPX', 'VOR10'``
            (defaults to ``'SPX'``). MPL-6 also accepts the ``'HYB10'`` binning
            schema.
        template (str or None):
            The stellar template used. For MPL-4, one of
            ``'M11-STELIB-ZSOL', 'MILES-THIN', 'MIUSCAT-THIN'`` (if ``None``,
            defaults to ``'MIUSCAT-THIN'``). For MPL-5 and successive, the only
            option in ``'GAU-MILESHC'`` (``None`` defaults to it).

    Attributes:
        header (`astropy.io.fits.Header`):
            The header of the datacube.
        wcs (`astropy.wcs.WCS`):
            The WCS solution for this plate

    """

    def __init__(self, input=None, filename=None, mangaid=None, plateifu=None,
                 mode=None, data=None, release=None,
                 drpall=None, download=None, nsa_source='auto',
                 bintype=None, template=None, template_kin=None):

        if template_kin is not None:
            warnings.warn('template_kin is deprecated and will be removed in a future version.',
                          DeprecationWarning)
            template = template_kin if template is None else template

        # _set_datamodel will replace these strings with datamodel objects.
        self.bintype = bintype
        self.template = template

        self._bitmasks = None

        MarvinToolsClass.__init__(self, input=input, filename=filename,
                                  mangaid=mangaid, plateifu=plateifu,
                                  mode=mode, data=data, release=release,
                                  drpall=drpall, download=download)

        NSAMixIn.__init__(self, nsa_source=nsa_source)

        self.header = None
        self.wcs = None
        self._shape = None

        if self.data_origin == 'file':
            self._load_maps_from_file(data=self.data)
        elif self.data_origin == 'db':
            self._load_maps_from_db(data=self.data)
        elif self.data_origin == 'api':
            self._load_maps_from_api()
        else:
            raise marvin.core.exceptions.MarvinError(
                'data_origin={0} is not valid'.format(self.data_origin))

        self._check_versions(self)

    def __repr__(self):
        return ('<Marvin Maps (plateifu={0.plateifu!r}, mode={0.mode!r}, '
                'data_origin={0.data_origin!r}, bintype={0.bintype.name!r}, '
                'template={0.template.name!r})>'.format(self))

    def __getitem__(self, value):
        """Gets either a spaxel or a map depending on the type on input."""

        if isinstance(value, tuple):
            assert len(value) == 2, 'slice must have two elements.'
            y, x = value
            return self.getSpaxel(x=x, y=y, xyorig='lower')
        elif isinstance(value, six.string_types):
            return self.getMap(value)
        else:
            raise marvin.core.exceptions.MarvinError('invalid type for getitem.')

    def __getattr__(self, value):

        if isinstance(value, six.string_types) and value in self.datamodel:
            return self.getMap(value)

        return super(Maps, self).__getattribute__(value)

    def __dir__(self):

        class_members = list(list(zip(*inspect.getmembers(self.__class__)))[0])
        instance_attr = list(self.__dict__.keys())

        return sorted(class_members + instance_attr) + [prop.full() for prop in self.datamodel]

    def _set_datamodel(self):
        """Sets the datamodel."""

        self.datamodel = datamodel[self.release].properties
        self._bitmasks = datamodel[self.release].bitmasks
        self.bintype = self.datamodel.parent.get_bintype(self.bintype)
        self.template = self.datamodel.parent.get_template(self.template)

    def __deepcopy__(self, memo):
        return Maps(plateifu=copy.deepcopy(self.plateifu, memo),
                    release=copy.deepcopy(self.release, memo),
                    bintype=copy.deepcopy(self.bintype, memo),
                    template=copy.deepcopy(self.template, memo),
                    nsa_source=copy.deepcopy(self.nsa_source, memo))

    @staticmethod
    def _check_versions(instance):
        """Confirm that drpver and dapver match the ones from the header.

        This is written as a staticmethod because we'll also use if for
        ModelCube.

        """

        header_drpver = instance.header['VERSDRP3']

        isMPL4 = False

        if instance.release == 'MPL-4' and header_drpver == 'v1_5_0':
            header_drpver = 'v1_5_1'
            isMPL4 = True

        assert header_drpver == instance._drpver, ('mismatch between maps._drpver={0} '
                                                   'and header drpver={1}'
                                                   .format(instance._drpver, header_drpver))

        # MPL-4 does not have VERSDAP
        if isMPL4:
            assert 'VERSDAP' not in instance.header, \
                ('VERSDAP is present in the header but this is a MPL-4 MAPS. '
                 'That should not happen.')
        else:
            header_dapver = instance.header['VERSDAP']
            assert header_dapver == instance._dapver, 'mismatch between maps._dapver and header'

    def _getFullPath(self):
        """Returns the full path of the file in the tree."""

        params = self._getPathParams()
        path_type = params.pop('path_type')

        return super(Maps, self)._getFullPath(path_type, **params)

    def download(self):
        """Downloads the maps using sdss_access - Rsync"""

        if not self.plateifu:
            return None

        params = self._getPathParams()
        path_type = params.pop('path_type')

        return super(Maps, self).download(path_type, **params)

    def _getPathParams(self):
        """Returns a dictionary with the paramters of the Maps file.

        The output of this class is mostly intended to be used by
        :func:`Maps._getFullPath` and :func:`Maps.download`.

        """

        plate, ifu = self.plateifu.split('-')

        if self.release == 'MPL-4':
            niter = int('{0}{1}'.format(self.template.n, self.bintype.n))
            params = dict(drpver=self._drpver, dapver=self._dapver,
                          plate=plate, ifu=ifu, bintype=self.bintype.name,
                          n=niter, path_type='mangamap')
        else:
            daptype = '{0}-{1}'.format(self.bintype.name, self.template.name)
            params = dict(drpver=self._drpver, dapver=self._dapver,
                          plate=plate, ifu=ifu, mode='MAPS', daptype=daptype,
                          path_type='mangadap5')

        return params

    def _load_maps_from_file(self, data=None):
        """Loads a MAPS file."""

        if data is not None:
            assert isinstance(data, astropy.io.fits.HDUList), 'data is not a HDUList.'
        else:
            self.data = astropy.io.fits.open(self.filename)

        self.header = self.data[0].header

        self.mangaid = self.header['MANGAID'].strip()
        self.plateifu = self.header['PLATEIFU'].strip()

        self._check_file(self.header, self.data, 'Maps')

        # We use EMLINE_GFLUX because is present in MPL-4 and 5 and is not expected to go away.
        header = self.data['EMLINE_GFLUX'].header
        naxis = header['NAXIS']
        wcs_pre = astropy.wcs.WCS(header)

        # Takes only the first two axis.
        self.wcs = wcs_pre.sub(2) if naxis > 2 else naxis

        self._shape = (header['NAXIS2'], header['NAXIS1'])

        # Checks and populates release.
        file_drpver = self.header['VERSDRP3']
        file_drpver = 'v1_5_1' if file_drpver == 'v1_5_0' else file_drpver

        file_ver = marvin.config.lookUpRelease(file_drpver)
        assert file_ver is not None, 'cannot find file version.'

        if file_ver != self._release:
            warnings.warn('mismatch between file version={0} and object release={1}. '
                          'Setting object release to {0}'.format(file_ver, self._release),
                          marvin.core.exceptions.MarvinUserWarning)
            self._release = file_ver

        self._drpver, self._dapver = marvin.config.lookUpVersions(release=self._release)
        self.datamodel = datamodel[self._dapver].properties

        # Checks the bintype and template from the header
        is_MPL4 = 'MPL-4' in self.datamodel.parent.aliases
        if not is_MPL4:
            header_bintype = self.data[0].header['BINKEY'].strip().upper()
            header_bintype = 'SPX' if header_bintype == 'NONE' else header_bintype
        else:
            header_bintype = self.data[0].header['BINTYPE'].strip().upper()

        header_template_key = 'TPLKEY' if is_MPL4 else 'SCKEY'
        header_template = self.data[0].header[header_template_key].strip().upper()

        if self.bintype.name != header_bintype:
            self.bintype = self.datamodel.parent.get_bintype(header_bintype)

        if self.template.name != header_template:
            self.template = self.datamodel.parent.get_template(header_template)

    def _load_maps_from_db(self, data=None):
        """Loads the ``mangadap.File`` object for this Maps."""

        mdb = marvin.marvindb

        plate, ifu = self.plateifu.split('-')

        if not mdb.isdbconnected:
            raise marvin.core.exceptions.MarvinError('No db connected')

        if sqlalchemy is None:
            raise marvin.core.exceptions.MarvinError('sqlalchemy required to access the local DB.')

        dm = datamodel[self.release]
        if dm.db_only:
            if self.bintype not in dm.db_only:
                raise marvin.core.exceptions.MarvinError('Specified bintype {0} is not available '
                                                         'in the DB'.format(self.bintype.name))

        if data is not None:
            assert isinstance(data, mdb.dapdb.File), 'data in not a marvindb.dapdb.File object.'
        else:

            datadb = mdb.datadb
            dapdb = mdb.dapdb
            # Initial query for version
            version_query = mdb.session.query(dapdb.File).join(
                datadb.PipelineInfo,
                datadb.PipelineVersion).filter(
                    datadb.PipelineVersion.version == self._dapver).from_self()

            # Query for maps parameters
            db_maps_file = version_query.join(
                datadb.Cube,
                datadb.IFUDesign).filter(
                    datadb.Cube.plate == plate,
                    datadb.IFUDesign.name == str(ifu)).from_self().join(
                        dapdb.FileType).filter(dapdb.FileType.value == 'MAPS').join(
                            dapdb.Structure, dapdb.BinType).join(
                                dapdb.Template,
                                dapdb.Structure.template_kin_pk == dapdb.Template.pk).filter(
                                    dapdb.BinType.name == self.bintype.name,
                                    dapdb.Template.name == self.template.name).all()

            if len(db_maps_file) > 1:
                raise marvin.core.exceptions.MarvinError(
                    'more than one Maps file found for this combination of parameters.')
            elif len(db_maps_file) == 0:
                raise marvin.core.exceptions.MarvinError(
                    'no Maps file found for this combination of parameters.')

            self.data = db_maps_file[0]

        self.header = self.data.primary_header

        # Gets the cube header
        cubehdr = self.data.cube.header

        # Gets the mangaid
        self.mangaid = cubehdr['MANGAID'].strip()

        # Creates the WCS from the cube's WCS header
        self.wcs = astropy.wcs.WCS(self.data.cube.wcs.makeHeader())

        self._shape = self.data.cube.shape.shape

    def _load_maps_from_api(self):
        """Loads a Maps object from remote."""

        url = marvin.config.urlmap['api']['getMaps']['url']

        url_full = url.format(name=self.plateifu,
                              bintype=self.bintype.name,
                              template=self.template.name)

        try:
            response = self._toolInteraction(url_full)
        except Exception as ee:
            raise marvin.core.exceptions.MarvinError(
                'found a problem when checking if remote maps exists: {0}'.format(str(ee)))

        data = response.getData()

        if self.plateifu not in data['plateifu']:
            raise marvin.core.exceptions.MarvinError('remote maps has a different plateifu!')

        self.header = astropy.io.fits.Header.fromstring(data['header'])

        # Sets the mangaid
        self.mangaid = data['mangaid']

        # Sets the WCS
        self.wcs = astropy.wcs.WCS(astropy.io.fits.Header.fromstring(data['wcs']))

        self._shape = data['shape']

        return

    def _get_spaxel_quantities(self, x, y, spaxel=None):
        """Returns a dictionary of spaxel quantities."""

        mdb = marvin.marvindb

        maps_quantities = FuzzyDict({})

        if self.data_origin == 'file' or self.data_origin == 'db':

            # Stores a dictionary of (table, row)
            _db_rows = {}

            for dm in self.datamodel:

                data = {'value': None, 'ivar': None, 'mask': None}

                for key in data:

                    if key == 'ivar' and not dm.has_ivar():
                        continue
                    if key == 'mask' and not dm.has_mask():
                        continue

                    if self.data_origin == 'file':

                        extname = dm.name + '' if key == 'value' else dm.name + '_' + key

                        if dm.channel:
                            data[key] = self.data[extname].data[dm.channel.idx, y, x]
                        else:
                            data[key] = self.data[extname].data[y, x]

                    elif self.data_origin == 'db':

                        table = getattr(mdb.dapdb, dm.model)

                        if table not in _db_rows:
                            _db_rows[table] = mdb.session.query(table).filter(
                                table.file_pk == self.data.pk, table.x == x, table.y == y).one()

                        colname = dm.db_column(ext=None if key == 'value' else key)
                        data[key] = getattr(_db_rows[table], colname)

                quantity = AnalysisProperty(data['value'], unit=dm.unit, ivar=data['ivar'],
                                            mask=data['mask'], pixmask_flag=dm.pixmask_flag)

                if spaxel:
                    quantity._init_bin(spaxel=spaxel, parent=self, datamodel=dm)

                maps_quantities[dm.full()] = quantity

        if self.data_origin == 'api':

            params = {'release': self._release}
            url = marvin.config.urlmap['api']['getMapsQuantitiesSpaxel']['url']

            try:
                response = self._toolInteraction(url.format(name=self.plateifu,
                                                            x=x, y=y,
                                                            bintype=self.bintype.name,
                                                            template=self.template.name,
                                                            params=params))
            except Exception as ee:
                raise marvin.core.exceptions.MarvinError(
                    'found a problem when checking if remote cube exists: {0}'.format(str(ee)))

            data = response.getData()

            for dm in self.datamodel:

                quantity = AnalysisProperty(data[dm.full()]['value'],
                                            ivar=data[dm.full()]['ivar'],
                                            mask=data[dm.full()]['mask'],
                                            unit=dm.unit,
                                            pixmask_flag=dm.pixmask_flag)

                if spaxel:
                    quantity._init_bin(spaxel=spaxel, parent=self, datamodel=dm)

                maps_quantities[dm.full()] = quantity

        return maps_quantities

    def get_binid(self, property=None):
        """Returns the binid map associated with a property.

        Parameters
        ----------
        property : `datamodel.Property` or None
            The property for which the associated binid map will be returned.
            If ``binid=None``, the default binid is returned.

        Returns
        -------
        binid : `Map`
            A `Map` with the binid associated with ``property`` or the default
            binid.

        """

        assert property is None or isinstance(property, Property), \
            'property must be None or a Property.'

        if property is None:
            assert self.datamodel.parent.default_binid is not None
            binid = self.datamodel.parent.default_binid
        else:
            binid = property.binid

        return self.getMap(binid)

    def getCube(self):
        """Returns the :class:`~marvin.tools.cube.Cube` for with this Maps."""

        if self.data_origin == 'db':
            cube_data = self.data.cube
        else:
            cube_data = None

        return marvin.tools.cube.Cube(data=cube_data,
                                      plateifu=self.plateifu,
                                      release=self.release)

    def getModelCube(self):
        """Returns the `~marvin.tools.cube.ModelCube` for with this Maps."""

        return marvin.tools.modelcube.ModelCube(plateifu=self.plateifu,
                                                release=self.release,
                                                bintype=self.bintype,
                                                template=self.template)

    def getSpaxel(self, x=None, y=None, ra=None, dec=None,
                  drp=True, models=False, model=None, **kwargs):
        """Returns the :class:`~marvin.tools.spaxel.Spaxel` matching certain coordinates.

        The coordinates of the spaxel to return can be input as ``x, y`` pixels
        relative to``xyorig`` in the cube, or as ``ra, dec`` celestial
        coordinates.

        If ``spectrum=True``, the returned |spaxel| will be instantiated with the
        DRP spectrum of the spaxel for the DRP cube associated with this Maps.

        Parameters:
            x,y (int or array):
                The spaxel coordinates relative to ``xyorig``. If ``x`` is an
                array of coordinates, the size of ``x`` must much that of
                ``y``.
            ra,dec (float or array):
                The coordinates of the spaxel to return. The closest spaxel to
                those coordinates will be returned. If ``ra`` is an array of
                coordinates, the size of ``ra`` must much that of ``dec``.
            xyorig ({'center', 'lower'}):
                The reference point from which ``x`` and ``y`` are measured.
                Valid values are ``'center'`` (default), for the centre of the
                spatial dimensions of the cube, or ``'lower'`` for the
                lower-left corner. This keyword is ignored if ``ra`` and
                ``dec`` are defined.
            drp (bool):
                If ``True``, the |spaxel| will be initialised with the
                corresponding DRP data.
            models (bool):
                If ``True``, the |spaxel| will be initialised with the
                corresponding `.ModelCube` data.


        Returns:
            spaxels (list):
                The |spaxel|_ objects for this cube/maps corresponding to the
                input coordinates. The length of the list is equal to the
                number of input coordinates.

        .. |spaxel| replace:: :class:`~marvin.tools.spaxel.Spaxel`

        """

        if model is not None:
            raise marvin.core.exceptions.MarvinDeprecationError(
                'the model parameter has been deprecated. Use models.')

        return marvin.utils.general.general.getSpaxel(
            x=x, y=y, ra=ra, dec=dec,
            cube=drp, maps=self, modelcube=models, **kwargs)

    def _match_properties(self, property_name, channel=None, exact=False):
        """Returns the best match for a property_name+channel."""

        channel = channel.name if isinstance(channel, Channel) else channel

        channel = None if channel == 'None' else channel
        if channel is not None:
            property_name = property_name + '_' + channel

        best = self.datamodel[property_name]
        assert isinstance(best, Property), 'the retrived value is not a property.'

        if exact:
            assert best.full() == property_name, \
                'retrieved property {0!r} does not match input {1!r}'.format(best.full(),
                                                                             property_name)

        return best

    def getMap(self, property_name, channel=None, exact=False):
        """Retrieves a :class:`~marvin.tools.quantities.Map` object.

        Parameters:
            property_name (str):
                The property of the map to be extractred. It may the name
                of the channel (e.g. ``'emline_gflux_ha_6564'``) or just the
                name of the property (``'emline_gflux'``).
            channel (str or None):
                If defined, the name of the channel to be appended to
                ``property_name`` (e.g., ``'ha_6564'``).
            exact (bool):
                If ``exact=False``, fuzzy matching will be used, retrieving
                the best match for the property name and channel. If ``True``,
                will check that the name of returned map matched the input
                value exactly.

        """

        if isinstance(property_name, Property):
            best = property_name
        else:
            best = self._match_properties(property_name, channel=channel, exact=exact)

        # raise error when property is MPL-6 stellar_sigmacorr
        if best.full() == 'stellar_sigmacorr' and self.release == 'MPL-6':
            raise marvin.core.exceptions.MarvinError('stellar_sigmacorr is unreliable in MPL-6. '
                                                     'Please use MPL-7.')

        return marvin.tools.quantities.Map.from_maps(self, best)

    def getMapRatio(self, property_name, channel_1, channel_2):
        """Returns a ratio `~marvin.tools.quantities.Map`.

        .. attention::
            Deprecated, see :ref:`Enhanced Map<marvin-enhanced-map>`.

        For a given ``property_name``, returns a `~marvin.tools.quantities.Map`
        which is the ratio of ``channel_1/channel_2``.

        For a given ``property_name``, returns a `~marvin.tools.quantities.Map`
        which is the ratio of ``channel_1/channel_2``.

        Parameters:
            property_name (str):
                The property_name of the map to be extractred.
                E.g., `'emline_gflux'`.
            channel_1,channel_2 (str):
                The channels to use.

        """
        map_1 = self.getMap(property_name, channel=channel_1)
        map_2 = self.getMap(property_name, channel=channel_2)

        return map_1 / map_2

    def is_binned(self):
        """Returns True if the Maps is not unbinned."""

        return self.bintype.binned

    def get_unbinned(self):
        """Returns a version of ``self`` corresponding to the unbinned Maps."""

        if self.is_binned is False:
            return self
        else:
            return Maps(plateifu=self.plateifu, release=self.release,
                        bintype=self.datamodel.parent.get_unbinned(),
                        template=self.template, mode=self.mode)

    def get_bpt(self, method='kewley06', snr_min=3, return_figure=True,
                show_plot=True, use_oi=True, **kwargs):
        """Returns the BPT diagram for this target.

        This method produces the BPT diagram for this target using emission
        line maps and returns a dictionary of classification masks, that can be
        used to select spaxels that have been classified as belonging to a
        certain excitation process. It also provides plotting functionalities.

        Extensive documentation can be found in :ref:`marvin-bpt`.

        Parameters:
            method ({'kewley06'}):
                The method used to determine the boundaries between different
                excitation mechanisms. Currently, the only available method is
                ``'kewley06'``, based on Kewley et al. (2006). Other methods
                may be added in the future. For a detailed explanation of the
                implementation of the method check the
                :ref:`BPT documentation <marvin-bpt>`.
            snr_min (float or dict):
                The signal-to-noise cutoff value for the emission lines used
                to generate the BPT diagram. If ``snr_min`` is a single value,
                that signal-to-noise will be used for all the lines.
                Alternatively, a dictionary of signal-to-noise values, with the
                emission line channels as keys, can be used. E.g.,
                ``snr_min={'ha': 5, 'nii': 3, 'oi': 1}``. If some values are
                not provided, they will default to ``SNR>=3``.
            return_figure (bool):
                If ``True``, it also returns the matplotlib
                `~matplotlib.figure.Figure` of the BPT diagram plot, which can
                be used to modify the style of the plot.
            show_plot (bool):
                If ``True``, interactively display the BPT plot.
            use_oi (bool):
                If ``True``, turns uses the OI diagnostic line in classifying
                BPT spaxels

        Returns:
            bpt_return:
                ``get_bpt`` always returns a dictionary of classification
                masks. These classification masks (not to be confused with
                bitmasks) are boolean arrays with the same shape as the
                `~marvin.tools.maps.Maps` or `~marvin.tools.cube.Cube` (without
                the spectral dimension) that can be used to select spaxels
                belonging to a certain excitation process (e.g., star forming).
                The keys of the dictionary, i.e., the classification
                categories, may change depending on the selected method.
                Consult the :ref:`BPT <marvin-bpt>` documentation for more
                details. If ``return_figure=True``, ``~.Maps.get_bpt`` will
                also return the matplotlib `~matplotlib.figure.Figure` for the
                generated plot, and a list of axes for each one of the
                subplots.

        Example:

            >>> cube = Cube(plateifu='8485-1901')
            >>> maps = cube.getMaps()
            >>> bpt_masks, bpt_figure = maps.get_bpt(snr=5, return_figure=True,
            >>>                                      show_plot=False)

            Now we can use the masks to select star forming spaxels from the
            cube

            >>> sf_spaxels = cube.flux[bpt_masks['sf']['global']]

            And we can save the figure as a PDF

            >>> bpt_figure.savefig('8485_1901_bpt.pdf')

        .. _figure: http://matplotlib.org/api/figure_api.html

        """

        if 'snr' in kwargs:
            warnings.warn('snr is deprecated. Use snr_min instead. '
                          'snr will be removed in a future version of marvin',
                          marvin.core.exceptions.MarvinDeprecationWarning)
            snr_min = kwargs.pop('snr')

        if len(kwargs.keys()) > 0:
            raise marvin.core.exceptions.MarvinError(
                'unknown keyword {0}'.format(list(kwargs.keys())[0]))

        # Makes sure all the keys in the snr keyword are lowercase
        if isinstance(snr_min, dict):
            snr_min = dict((kk.lower(), vv) for kk, vv in snr_min.items())

        # If we don't want the figure but want to show the plot, we still need to
        # temporarily get it.
        do_return_figure = True if return_figure or show_plot else False

        with turn_off_ion(show_plot=show_plot):
            bpt_return = marvin.utils.dap.bpt.bpt_kewley06(self, snr_min=snr_min,
                                                           return_figure=do_return_figure,
                                                           use_oi=use_oi)

        # Returs what we actually asked for.
        if return_figure and do_return_figure:
            return bpt_return
        elif not return_figure and do_return_figure:
            return bpt_return[0]
        else:
            return bpt_return

    def to_dataframe(self, columns=None, mask=None):
        """Converts the maps object into a Pandas dataframe.

        Parameters:
            columns (list):
                The properties+channels you want to include.
                Defaults to all of them.
            mask (array):
                A 2D mask array for filtering your data output

        Returns:
            df (`~pandas.DataFrame`):
                A Pandas `~pandas.DataFrame`.

        """

        allprops = [p.full() for p in self.datamodel]

        if columns:
            allprops = [p for p in allprops if p in columns]
        data = np.array([self[p].value[mask].flatten() for p in allprops])

        # add a column for spaxel index
        spaxarr = np.array([np.where(mask.flatten())[0]]) \
            if mask is not None else np.array([np.arange(data.shape[1])])
        data = np.concatenate((spaxarr, data), axis=0)
        allprops = ['spaxelid'] + allprops

        # create the dataframe
        df = pd.DataFrame(data.transpose(), columns=allprops)
        return df<|MERGE_RESOLUTION|>--- conflicted
+++ resolved
@@ -6,7 +6,7 @@
 # @Filename: maps.py
 # @License: BSD 3-clause (http://www.opensource.org/licenses/BSD-3-Clause)
 #
-# @Last modified by: José Sánchez-Gallego (gallegoj@uw.edu)
+# @Last modified by:   Brian Cherinka
 # @Last modified time: 2018-08-23 11:53:04
 
 
@@ -31,14 +31,9 @@
 import marvin.tools.spaxel
 import marvin.utils.dap.bpt
 import marvin.utils.general.general
-<<<<<<< HEAD
-from marvin.core.core import DAPallMixIn, MarvinToolsClass, NSAMixIn
-=======
->>>>>>> e95cbea3
 from marvin.utils.datamodel.dap import datamodel
 from marvin.utils.datamodel.dap.base import Channel, Property
 from marvin.utils.general import FuzzyDict, turn_off_ion
-
 from .core import MarvinToolsClass
 from .mixins import DAPallMixIn, GetApertureMixIn, NSAMixIn
 from .quantities import AnalysisProperty
