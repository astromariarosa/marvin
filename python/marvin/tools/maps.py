--- conflicted
+++ resolved
@@ -4,16 +4,10 @@
 # @Author: Brian Cherinka, José Sánchez-Gallego, and Brett Andrews
 # @Date: 2017-11-08
 # @Filename: maps.py
-<<<<<<< HEAD
 # @License: BSD 3-clause (http://www.opensource.org/licenses/BSD-3-Clause)
 #
-# @Last modified by: José Sánchez-Gallego (gallegoj@uw.edu)
-# @Last modified time: 2018-08-23 11:53:04
-=======
-# @License: BSD 3-Clause
-# @Last modified by:   Brian Cherinka
-# @Last modified time: 2018-07-26 18:25:03
->>>>>>> a9d7f606
+# @Last modified by:   andrews
+# @Last modified time: 2018-10-16 10:10:19
 
 
 from __future__ import absolute_import, division, print_function
