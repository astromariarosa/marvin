#!/usr/bin/env python
# encoding: utf-8
#
# @Author: José Sánchez-Gallego
# @Date: Nov 8, 2017
# @Filename: maps.py
# @License: BSD 3-Clause
# @Copyright: José Sánchez-Gallego


from __future__ import division
from __future__ import print_function
from __future__ import absolute_import

import copy
import inspect
import itertools
import six
import warnings

import astropy.io.fits
import astropy.wcs
import matplotlib.pyplot as plt
import numpy as np
import pandas as pd

import marvin
import marvin.api.api
import marvin.core.exceptions
import marvin.tools.cube
import marvin.tools.modelcube
import marvin.tools.quantities.map
import marvin.tools.spaxel
import marvin.utils.general.general
import marvin.utils.dap.bpt

from marvin.core.core import MarvinToolsClass, NSAMixIn, DAPallMixIn
from marvin.utils.datamodel.dap import datamodel
from marvin.utils.datamodel.dap.base import Property, Channel
from marvin.utils.general import FuzzyDict

from .quantities import AnalysisProperty

try:
    import sqlalchemy
except ImportError:
    sqlalchemy = None


__all__ = ['Maps']


class Maps(MarvinToolsClass, NSAMixIn, DAPallMixIn):
    """A class that represents a DAP MAPS file.

    Provides access to the data stored in a DAP MAPS file. In addition to
    the parameters and variables defined for `~.MarvinToolsClass`, the
    following parameters and attributes are specific to `.Maps`.

    Parameters:
        bintype (str or None):
            The binning type. For MPL-4, one of the following: ``'NONE',
            'RADIAL', 'STON'`` (if ``None`` defaults to ``'NONE'``).
            For MPL-5, one of, ``'ALL', 'NRE', 'SPX', 'VOR10'``
            (defaults to ``'SPX'``). MPL-6 also accepts the ``'HYB10'`` binning
            schema.
        template (str or None):
            The stellar template used. For MPL-4, one of
            ``'M11-STELIB-ZSOL', 'MILES-THIN', 'MIUSCAT-THIN'`` (if ``None``,
            defaults to ``'MIUSCAT-THIN'``). For MPL-5 and successive, the only
            option in ``'GAU-MILESHC'`` (``None`` defaults to it).

    Attributes:
        header (`astropy.io.fits.Header`):
            The header of the datacube.
        wcs (`astropy.wcs.WCS`):
            The WCS solution for this plate

    """

    def __init__(self, input=None, filename=None, mangaid=None, plateifu=None,
                 mode=None, data=None, release=None,
                 drpall=None, download=None, nsa_source='auto',
                 bintype=None, template=None, template_kin=None):

        if template_kin is not None:
            warnings.warn('template_kin is deprecated and will be removed in a future version.',
                          DeprecationWarning)
            template = template_kin if template is None else template

        # _set_datamodel will replace these strings with datamodel objects.
        self.bintype = bintype
        self.template = template

        MarvinToolsClass.__init__(self, input=input, filename=filename,
                                  mangaid=mangaid, plateifu=plateifu,
                                  mode=mode, data=data, release=release,
                                  drpall=drpall, download=download)

        NSAMixIn.__init__(self, nsa_source=nsa_source)

        self.header = None
        self.wcs = None
        self._shape = None

        if self.data_origin == 'file':
            self._load_maps_from_file(data=self.data)
        elif self.data_origin == 'db':
            self._load_maps_from_db(data=self.data)
        elif self.data_origin == 'api':
            self._load_maps_from_api()
        else:
            raise marvin.core.exceptions.MarvinError(
                'data_origin={0} is not valid'.format(self.data_origin))

        self._check_versions(self)

    def __repr__(self):
        return ('<Marvin Maps (plateifu={0.plateifu!r}, mode={0.mode!r}, '
                'data_origin={0.data_origin!r}, bintype={0.bintype.name!r}, '
                'template={0.template.name!r})>'.format(self))

    def __getitem__(self, value):
        """Gets either a spaxel or a map depending on the type on input."""

        if isinstance(value, tuple):
            assert len(value) == 2, 'slice must have two elements.'
            y, x = value
            return self.getSpaxel(x=x, y=y, xyorig='lower')
        elif isinstance(value, six.string_types):
            return self.getMap(value)
        else:
            raise marvin.core.exceptions.MarvinError('invalid type for getitem.')

    def __getattr__(self, value):

        if isinstance(value, six.string_types) and value in self.datamodel:
            return self.getMap(value)

        return super(Maps, self).__getattribute__(value)

    def __dir__(self):

        class_members = list(list(zip(*inspect.getmembers(self.__class__)))[0])
        instance_attr = list(self.__dict__.keys())

        return sorted(class_members + instance_attr) + [prop.full() for prop in self.datamodel]

    def _set_datamodel(self):
        """Sets the datamodel."""

        self.datamodel = datamodel[self.release].properties
        self.bintype = self.datamodel.parent.get_bintype(self.bintype)
        self.template = self.datamodel.parent.get_template(self.template)

    def __deepcopy__(self, memo):
        return Maps(plateifu=copy.deepcopy(self.plateifu, memo),
                    release=copy.deepcopy(self.release, memo),
                    bintype=copy.deepcopy(self.bintype, memo),
                    template=copy.deepcopy(self.template, memo),
                    nsa_source=copy.deepcopy(self.nsa_source, memo))

    @staticmethod
    def _check_versions(instance):
        """Confirm that drpver and dapver match the ones from the header.

        This is written as a staticmethod because we'll also use if for
        ModelCube.

        """

        header_drpver = instance.header['VERSDRP3']

        isMPL4 = False

        if instance.release == 'MPL-4' and header_drpver == 'v1_5_0':
            header_drpver = 'v1_5_1'
            isMPL4 = True

        assert header_drpver == instance._drpver, ('mismatch between maps._drpver={0} '
                                                   'and header drpver={1}'
                                                   .format(instance._drpver, header_drpver))

        # MPL-4 does not have VERSDAP
        if isMPL4:
            assert 'VERSDAP' not in instance.header, \
                ('VERSDAP is present in the header but this is a MPL-4 MAPS. '
                 'That should not happen.')
        else:
            header_dapver = instance.header['VERSDAP']
            assert header_dapver == instance._dapver, 'mismatch between maps._dapver and header'

    def _getFullPath(self):
        """Returns the full path of the file in the tree."""

        params = self._getPathParams()
        path_type = params.pop('path_type')

        return MarvinToolsClass._getFullPath(self, path_type, **params)

    def download(self):
        """Downloads the maps using sdss_access - Rsync"""

        if not self.plateifu:
            return None

        params = self._getPathParams()
        path_type = params.pop('path_type')

        return super(Maps, self).download(path_type, **params)

    def _getPathParams(self):
        """Returns a dictionary with the paramters of the Maps file.

        The output of this class is mostly intended to be used by
        :func:`Maps._getFullPath` and :func:`Maps.download`.

        """

        plate, ifu = self.plateifu.split('-')

        if self.datamodel.release == 'MPL-4':
            niter = int('{0}{1}'.format(self.template.n, self.bintype.n))
            params = dict(drpver=self._drpver, dapver=self._dapver,
                          plate=plate, ifu=ifu, bintype=self.bintype.name,
                          n=niter, path_type='mangamap')
        else:
            daptype = '{0}-{1}'.format(self.bintype.name, self.template.name)
            params = dict(drpver=self._drpver, dapver=self._dapver,
                          plate=plate, ifu=ifu, mode='MAPS', daptype=daptype,
                          path_type='mangadap5')

        return params

    def _load_maps_from_file(self, data=None):
        """Loads a MAPS file."""

        if data is not None:
            assert isinstance(data, astropy.io.fits.HDUList), 'data is not a HDUList.'
        else:
            self.data = astropy.io.fits.open(self.filename)

        self.header = self.data[0].header

        self.mangaid = self.header['MANGAID'].strip()
        self.plateifu = self.header['PLATEIFU'].strip()

        # We use EMLINE_GFLUX because is present in MPL-4 and 5 and is not expected to go away.
        header = self.data['EMLINE_GFLUX'].header
        naxis = header['NAXIS']
        wcs_pre = astropy.wcs.WCS(header)

        # Takes only the first two axis.
        self.wcs = wcs_pre.sub(2) if naxis > 2 else naxis

        self._shape = (header['NAXIS2'], header['NAXIS1'])

        # Checks and populates release.
        file_drpver = self.header['VERSDRP3']
        file_drpver = 'v1_5_1' if file_drpver == 'v1_5_0' else file_drpver

        file_ver = marvin.config.lookUpRelease(file_drpver)
        assert file_ver is not None, 'cannot find file version.'

        if file_ver != self._release:
            warnings.warn('mismatch between file version={0} and object release={1}. '
                          'Setting object release to {0}'.format(file_ver, self._release),
                          marvin.core.exceptions.MarvinUserWarning)
            self._release = file_ver

        self._drpver, self._dapver = marvin.config.lookUpVersions(release=self._release)
        self.datamodel = datamodel[self._dapver].properties

        # Checks the bintype and template from the header
        is_MPL4 = 'MPL-4' in self.datamodel.parent.aliases
        if not is_MPL4:
            header_bintype = self.data[0].header['BINKEY'].strip().upper()
            header_bintype = 'SPX' if header_bintype == 'NONE' else header_bintype
        else:
            header_bintype = self.data[0].header['BINTYPE'].strip().upper()

        header_template_key = 'TPLKEY' if is_MPL4 else 'SCKEY'
        header_template = self.data[0].header[header_template_key].strip().upper()

        if self.bintype.name != header_bintype:
            self.bintype = self.datamodel.parent.get_bintype(header_bintype)

        if self.template.name != header_template:
            self.template = self.datamodel.parent.get_template(header_template)

    def _load_maps_from_db(self, data=None):
        """Loads the ``mangadap.File`` object for this Maps."""

        mdb = marvin.marvindb

        plate, ifu = self.plateifu.split('-')

        if not mdb.isdbconnected:
            raise marvin.core.exceptions.MarvinError('No db connected')

        if sqlalchemy is None:
            raise marvin.core.exceptions.MarvinError('sqlalchemy required to access the local DB.')

        if data is not None:
            assert isinstance(data, mdb.dapdb.File), 'data in not a marvindb.dapdb.File object.'
        else:

            datadb = mdb.datadb
            dapdb = mdb.dapdb
            # Initial query for version
            version_query = mdb.session.query(dapdb.File).join(
                datadb.PipelineInfo,
                datadb.PipelineVersion).filter(
                    datadb.PipelineVersion.version == self._dapver).from_self()

            # Query for maps parameters
            db_maps_file = version_query.join(
                datadb.Cube,
                datadb.IFUDesign).filter(
                    datadb.Cube.plate == plate,
                    datadb.IFUDesign.name == str(ifu)).from_self().join(
                        dapdb.FileType).filter(dapdb.FileType.value == 'MAPS').join(
                            dapdb.Structure, dapdb.BinType).join(
                                dapdb.Template,
                                dapdb.Structure.template_kin_pk == dapdb.Template.pk).filter(
                                    dapdb.BinType.name == self.bintype.name,
                                    dapdb.Template.name == self.template.name).all()

            if len(db_maps_file) > 1:
                raise marvin.core.exceptions.MarvinError(
                    'more than one Maps file found for this combination of parameters.')
            elif len(db_maps_file) == 0:
                raise marvin.core.exceptions.MarvinError(
                    'no Maps file found for this combination of parameters.')

            self.data = db_maps_file[0]

        self.header = self.data.primary_header

        # Gets the cube header
        cubehdr = self.data.cube.header

        # Gets the mangaid
        self.mangaid = cubehdr['MANGAID'].strip()

        # Creates the WCS from the cube's WCS header
        self.wcs = astropy.wcs.WCS(self.data.cube.wcs.makeHeader())

        self._shape = self.data.cube.shape.shape

    def _load_maps_from_api(self):
        """Loads a Maps object from remote."""

        url = marvin.config.urlmap['api']['getMaps']['url']

        url_full = url.format(name=self.plateifu,
                              bintype=self.bintype.name,
                              template=self.template.name)

        try:
            response = self._toolInteraction(url_full)
        except Exception as ee:
            raise marvin.core.exceptions.MarvinError(
                'found a problem when checking if remote maps exists: {0}'.format(str(ee)))

        data = response.getData()

        if self.plateifu not in data['plateifu']:
            raise marvin.core.exceptions.MarvinError('remote maps has a different plateifu!')

        self.header = astropy.io.fits.Header.fromstring(data['header'])

        # Sets the mangaid
        self.mangaid = data['mangaid']

        # Sets the WCS
        self.wcs = astropy.wcs.WCS(astropy.io.fits.Header.fromstring(data['wcs']))

        self._shape = data['shape']

        return

    def _get_spaxel_quantities(self, x, y):
        """Returns a dictionary of spaxel quantities."""

        mdb = marvin.marvindb

        maps_quantities = FuzzyDict({})

        if self.data_origin == 'file' or self.data_origin == 'db':

            for dm in self.datamodel:

                data = {'value': None, 'ivar': None, 'mask': None}

                for key in data:

                    if key == 'ivar' and not dm.has_ivar():
                        continue
                    if key == 'mask' and not dm.has_mask():
                        continue

                    if self.data_origin == 'file':

                        extname = dm.name + '' if key == 'value' else dm.name + '_' + key

                        if dm.channel:
                            data[key] = self.data[extname].data[dm.channel.idx, y, x]
                        else:
                            data[key] = self.data[extname].data[y, x]

                    elif self.data_origin == 'db':

                        table = getattr(mdb.dapdb, dm.db_table)
                        colname = dm.db_column(ext=None if key == 'value' else key)

                        value = mdb.session.query(getattr(table, colname)).filter(
                            table.file_pk == self.data.pk, table.x == x, table.y == y).one()

                        data[key] = value[0]

                maps_quantities[dm.full()] = AnalysisProperty(data['value'],
                                                              unit=dm.unit,
                                                              ivar=data['ivar'],
                                                              mask=data['mask'])

        if self.data_origin == 'api':

            params = {'release': self._release}
            url = marvin.config.urlmap['api']['getMapsQuantitiesSpaxel']['url']

            try:
                response = self._toolInteraction(url.format(name=self.plateifu,
                                                            x=x, y=y,
                                                            bintype=self.bintype.name,
                                                            template=self.template.name,
                                                            params=params))
            except Exception as ee:
                raise marvin.core.exceptions.MarvinError(
                    'found a problem when checking if remote cube exists: {0}'.format(str(ee)))

            data = response.getData()

            for dm in self.datamodel:

                maps_quantities[dm.full()] = AnalysisProperty(data[dm.full()]['value'],
                                                              ivar=data[dm.full()]['ivar'],
                                                              mask=data[dm.full()]['mask'],
                                                              unit=dm.unit)

        return maps_quantities

    def get_binid(self, binid=None):
        """Returns a 2D array containing the binid map.

        In ``MPL-6``, ``binid`` can be used to specify the binid property
        to return. If ``binid=None``, the default binid is returned.

        """

        assert binid is None or isinstance(binid, Property), 'binid must be None or a Property.'

        if binid is None:
            assert self.datamodel.parent.default_binid is not None
            binid = self.datamodel.parent.default_binid

        return self.getMap(binid).value

    def getCube(self):
        """Returns the :class:`~marvin.tools.cube.Cube` for with this Maps."""

        if self.data_origin == 'db':
            cube_data = self.data.cube
        else:
            cube_data = None

        return marvin.tools.cube.Cube(data=cube_data,
                                      plateifu=self.plateifu,
                                      release=self.release)

    def getModelCube(self):
        """Returns the `~marvin.tools.cube.ModelCube` for with this Maps."""

        return marvin.tools.modelcube.ModelCube(plateifu=self.plateifu,
                                                release=self.release,
                                                bintype=self.bintype,
                                                template=self.template)

    @property
    def manga_target1(self):
        """Return MANGA_TARGET1 flag."""

        manga_target1 = self._datamodel.bitmasks['MANGA_TARGET1']

        try:
            manga_target1.mask = int(self.header['MNGTRG1'])
        except KeyError:
            manga_target1.mask = int(self.header['MNGTARG1'])

        return manga_target1

    @property
    def manga_target2(self):
        """Return MANGA_TARGET2 flag."""

        manga_target2 = self._datamodel.bitmasks['MANGA_TARGET2']

        try:
            manga_target2.mask = int(self.header['MNGTRG2'])
        except KeyError:
            manga_target2.mask = int(self.header['MNGTARG2'])

        return manga_target2

    @property
    def manga_target3(self):
        """Return MANGA_TARGET3 flag."""

        manga_target3 = self._datamodel.bitmasks['MANGA_TARGET3']

        try:
            manga_target3.mask = int(self.header['MNGTRG3'])
        except KeyError:
            manga_target3.mask = int(self.header['MNGTARG3'])

        return manga_target3

    @property
    def target_flags(self):
        """Bundle MaNGA targeting flags."""
        return [self.manga_target1, self.manga_target2, self.manga_target3]

    @property
    def quality_flag(self):
        """Return Maps DAPQUAL flag."""

        try:
            dapqual = self._datamodel.bitmasks['MANGA_DAPQUAL']
        except KeyError:
            dapqual = None
        else:
            dapqual.mask = int(self.header['DAPQUAL'])

        return dapqual
    
    def getSpaxel(self, x=None, y=None, ra=None, dec=None,
                  drp=True, model=False, **kwargs):
        """Returns the |spaxel| matching certain coordinates.

        The coordinates of the spaxel to return can be input as ``x, y`` pixels
        relative to``xyorig`` in the cube, or as ``ra, dec`` celestial
        coordinates.

        If ``spectrum=True``, the returned |spaxel| will be instantiated with the
        DRP spectrum of the spaxel for the DRP cube associated with this Maps.

        Parameters:
            x,y (int or array):
                The spaxel coordinates relative to ``xyorig``. If ``x`` is an
                array of coordinates, the size of ``x`` must much that of
                ``y``.
            ra,dec (float or array):
                The coordinates of the spaxel to return. The closest spaxel to
                those coordinates will be returned. If ``ra`` is an array of
                coordinates, the size of ``ra`` must much that of ``dec``.
            xyorig ({'center', 'lower'}):
                The reference point from which ``x`` and ``y`` are measured.
                Valid values are ``'center'`` (default), for the centre of the
                spatial dimensions of the cube, or ``'lower'`` for the
                lower-left corner. This keyword is ignored if ``ra`` and
                ``dec`` are defined.
            drp (bool):
                If ``True``, the |spaxel| will be initialised with the
                corresponding DRP data.
            model (bool):
                If ``True``, the |spaxel| will be initialised with the
                corresponding `.ModelCube` data.


        Returns:
            spaxels (list):
                The |spaxel| objects for this cube/maps corresponding to the
                input coordinates. The length of the list is equal to the
                number of input coordinates.

        .. |spaxel| replace:: :class:`~marvin.tools.spaxel.Spaxel`

        """

<<<<<<< HEAD
        kwargs['cube'] = self.cube if spectrum else False
        kwargs['maps'] = self.get_unbinned()
        kwargs['modelcube'] = modelcube if not _is_MPL4(self._dapver) else False

        return marvin.utils.general.general.getSpaxel(x=x, y=y, ra=ra, dec=dec, **kwargs)
=======
        return marvin.utils.general.general.getSpaxel(
            x=x, y=y, ra=ra, dec=dec,
            cube=drp, maps=self, modelcube=model, **kwargs)
>>>>>>> 8f9bee33

    def _match_properties(self, property_name, channel=None, exact=False):
        """Returns the best match for a property_name+channel."""

        channel = channel.name if isinstance(channel, Channel) else channel

        if channel is not None:
            property_name = property_name + '_' + channel

        best = self.datamodel[property_name]
        assert isinstance(best, Property), 'the retrived value is not a property.'

        if exact:
            assert best.full() == property_name, \
                'retrieved property {0!r} does not match input {1!r}'.format(best.full(),
                                                                             property_name)

        return best

    def getMap(self, property_name, channel=None, exact=False):
        """Retrieves a :class:`~marvin.tools.quantities.Map` object.

        Parameters:
            property_name (str):
                The property of the map to be extractred. It may the name
                of the channel (e.g. ``'emline_gflux_ha_6564'``) or just the
                name of the property (``'emline_gflux'``).
            channel (str or None):
                If defined, the name of the channel to be appended to
                ``property_name`` (e.g., ``'ha_6564'``).
            exact (bool):
                If ``exact=False``, fuzzy matching will be used, retrieving
                the best match for the property name and channel. If ``True``,
                will check that the name of returned map matched the input
                value exactly.

        """

        if isinstance(property_name, Property):
            best = property_name
        else:
            best = self._match_properties(property_name, channel=channel, exact=exact)

        return marvin.tools.quantities.Map.from_maps(self, best)

    def getMapRatio(self, property_name, channel_1, channel_2):
        """Returns a ratio `~marvin.tools.quantities.Map`.

        For a given ``property_name``, returns a `~marvin.tools.quantities.Map`
        which is the ratio of ``channel_1/channel_2``.

        Parameters:
            property_name (str):
                The property_name of the map to be extractred.
                E.g., `'emline_gflux'`.
            channel_1,channel_2 (str):
                The channels to use.

        """

        # TODO extend to allow for different property names and make channel optional
        map_1 = self.getMap(property_name, channel=channel_1)
        map_2 = self.getMap(property_name, channel=channel_2)

        map_1.value /= map_2.value

        # TODO: do the error propogation (BHA)
        map_1.ivar = None

        map_1.mask &= map_2.mask

        map_1.channel = '{0}/{1}'.format(channel_1, channel_2)

        if map_1.unit != map_2.unit:
            map_1.unit = '{0}/{1}'.format(map_1.unit, map_2.unit)
        else:
            map_1.unit = ''

        return map_1

    def is_binned(self):
        """Returns True if the Maps is not unbinned."""

        return self.bintype.binned

    def get_unbinned(self):
        """Returns a version of ``self`` corresponding to the unbinned Maps."""

        if self.is_binned is False:
            return self
        else:
            return Maps(plateifu=self.plateifu, release=self.release,
                        bintype=self.datamodel.parent.get_unbinned(),
                        template=self.template, mode=self.mode)

    def get_bin_spaxels(self, binid, load=False, only_list=False):
        """Returns the list of spaxels belonging to a given ``binid``.

        If ``load=True``, the spaxel objects are loaded. Otherwise, they can be
        initiated by doing `~marvin.tools.spaxel.Spaxel.load()`. If
        ``only_list=True``, the method will return just a tuple containing the
        x and y coordinates of the spaxels.

        """

        if self.data_origin == 'file':
            spaxel_coords = zip(*np.where(self.data['BINID'].data.T == binid))

        elif self.data_origin == 'db':
            mdb = marvin.marvindb

            if self.datamodel.release == 'MPL-4':
                table = mdb.dapdb.SpaxelProp
            else:
                table = mdb.dapdb.SpaxelProp5

            spaxel_coords = mdb.session.query(table.x, table.y).join(mdb.dapdb.File).filter(
                table.binid == binid, mdb.dapdb.File.pk == self.data.pk).order_by(
                    table.x, table.y).all()

        elif self.data_origin == 'api':
            url = marvin.config.urlmap['api']['getbinspaxels']['url']

            url_full = url.format(name=self.plateifu,
                                  bintype=self.bintype,
                                  template=self.template,
                                  binid=binid)

            try:
                response = self._toolInteraction(url_full)
            except Exception as ee:
                raise marvin.core.exceptions.MarvinError(
                    'found a problem requesting the spaxels for binid={0}: {1}'
                    .format(binid, str(ee)))

            response = response.getData()
            spaxel_coords = response['spaxels']

        spaxel_coords = list(spaxel_coords)
        if len(spaxel_coords) == 0:
            return []
        else:
            if only_list:
                return tuple([tuple(cc) for cc in spaxel_coords])

        spaxels = [marvin.tools.spaxel.Spaxel(x=cc[0], y=cc[1], maps=self, load=load)
                   for cc in spaxel_coords]

        return spaxels

    def get_bpt(self, method='kewley06', snr_min=3, return_figure=True,
                show_plot=True, use_oi=True, **kwargs):
        """Returns the BPT diagram for this target.

        This method produces the BPT diagram for this target using emission
        line maps and returns a dictionary of classification masks, that can be
        used to select spaxels that have been classified as belonging to a
        certain excitation process. It also provides plotting functionalities.

        Extensive documentation can be found in :ref:`marvin-bpt`.

        Parameters:
            method ({'kewley06'}):
                The method used to determine the boundaries between different
                excitation mechanisms. Currently, the only available method is
                ``'kewley06'``, based on Kewley et al. (2006). Other methods
                may be added in the future. For a detailed explanation of the
                implementation of the method check the
                :ref:`BPT documentation <marvin-bpt>`.
            snr_min (float or dict):
                The signal-to-noise cutoff value for the emission lines used
                to generate the BPT diagram. If ``snr_min`` is a single value,
                that signal-to-noise will be used for all the lines.
                Alternatively, a dictionary of signal-to-noise values, with the
                emission line channels as keys, can be used. E.g.,
                ``snr_min={'ha': 5, 'nii': 3, 'oi': 1}``. If some values are
                not provided, they will default to ``SNR>=3``.
            return_figure (bool):
                If ``True``, it also returns the matplotlib
                `~matplotlib.figure.Figure` of the BPT diagram plot, which can
                be used to modify the style of the plot.
            show_plot (bool):
                If ``True``, interactively display the BPT plot.
            use_oi (bool):
                If ``True``, turns uses the OI diagnostic line in classifying
                BPT spaxels

        Returns:
            bpt_return:
                ``get_bpt`` always returns a dictionary of classification
                masks. These classification masks (not to be confused with
                bitmasks) are boolean arrays with the same shape as the
                `~marvin.tools.maps.Maps` or `~marvin.tools.cube.Cube` (without
                the spectral dimension) that can be used to select spaxels
                belonging to a certain excitation process (e.g., star forming).
                The keys of the dictionary, i.e., the classification
                categories, may change depending on the selected method.
                Consult the :ref:`BPT <marvin-bpt>` documentation for more
                details. If ``return_figure=True``, ``~.Maps.get_bpt`` will
                also return the matplotlib `~matplotlib.figure.Figure` for the
                generated plot, and a list of axes for each one of the
                subplots.

        Example:

            >>> cube = Cube(plateifu='8485-1901')
            >>> maps = cube.getMaps()
            >>> bpt_masks, bpt_figure = maps.get_bpt(snr=5, return_figure=True,
            >>>                                      show_plot=False)

            Now we can use the masks to select star forming spaxels from the
            cube

            >>> sf_spaxels = cube.flux[bpt_masks['sf']['global']]

            And we can save the figure as a PDF

            >>> bpt_figure.savefig('8485_1901_bpt.pdf')

        .. _figure: http://matplotlib.org/api/figure_api.html

        """

        if 'snr' in kwargs:
            warnings.warn('snr is deprecated. Use snr_min instead. '
                          'snr will be removed in a future version of marvin',
                          marvin.core.exceptions.MarvinDeprecationWarning)
            snr_min = kwargs.pop('snr')

        if len(kwargs.keys()) > 0:
            raise marvin.core.exceptions.MarvinError(
                'unknown keyword {0}'.format(list(kwargs.keys())[0]))

        # Makes sure all the keys in the snr keyword are lowercase
        if isinstance(snr_min, dict):
            snr_min = dict((kk.lower(), vv) for kk, vv in snr_min.items())

        # If we don't want the figure but want to show the plot, we still need to
        # temporarily get it.
        do_return_figure = True if return_figure or show_plot else False

        # Disables ion() if we are not showing the plot.
        plt_was_interactive = plt.isinteractive()
        if not show_plot and plt_was_interactive:
            plt.ioff()

        bpt_return = marvin.utils.dap.bpt.bpt_kewley06(self, snr_min=snr_min,
                                                       return_figure=do_return_figure,
                                                       use_oi=use_oi)

        if show_plot:
            plt.ioff()
            plt.show()

        # Restores original ion() status
        if plt_was_interactive and not plt.isinteractive():
            plt.ion()

        # Returs what we actually asked for.
        if return_figure and do_return_figure:
            return bpt_return
        elif not return_figure and do_return_figure:
            return bpt_return[0]
        else:
            return bpt_return

    def to_dataframe(self, columns=None, mask=None):
        """Converts the maps object into a Pandas dataframe.

        Parameters:
            columns (list):
                The properties+channels you want to include.
                Defaults to all of them.
            mask (array):
                A 2D mask array for filtering your data output

        Returns:
            df (`~pandas.DataFrame`):
                A Pandas `~pandas.DataFrame`.

        """

        allprops = list(itertools.chain(*[[p.fullname(c) for c in p.channels]
                                          if p.channels else [p.name] for p in self.properties]))

        if columns:
            allprops = [p for p in allprops if p in columns]
        data = np.array([self[p].value[mask].flatten() for p in allprops])

        # add a column for spaxel index
        spaxarr = np.array([np.where(mask.flatten())[0]]) \
            if mask is not None else np.array([np.arange(data.shape[1])])
        data = np.concatenate((spaxarr, data), axis=0)
        allprops = ['spaxelid'] + allprops

        # create the dataframe
        df = pd.DataFrame(data.transpose(), columns=allprops)
        return df<|MERGE_RESOLUTION|>--- conflicted
+++ resolved
@@ -542,7 +542,7 @@
             dapqual.mask = int(self.header['DAPQUAL'])
 
         return dapqual
-    
+
     def getSpaxel(self, x=None, y=None, ra=None, dec=None,
                   drp=True, model=False, **kwargs):
         """Returns the |spaxel| matching certain coordinates.
@@ -587,17 +587,9 @@
 
         """
 
-<<<<<<< HEAD
-        kwargs['cube'] = self.cube if spectrum else False
-        kwargs['maps'] = self.get_unbinned()
-        kwargs['modelcube'] = modelcube if not _is_MPL4(self._dapver) else False
-
-        return marvin.utils.general.general.getSpaxel(x=x, y=y, ra=ra, dec=dec, **kwargs)
-=======
         return marvin.utils.general.general.getSpaxel(
             x=x, y=y, ra=ra, dec=dec,
             cube=drp, maps=self, modelcube=model, **kwargs)
->>>>>>> 8f9bee33
 
     def _match_properties(self, property_name, channel=None, exact=False):
         """Returns the best match for a property_name+channel."""
