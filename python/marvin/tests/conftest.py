#!/usr/bin/env python
# encoding: utf-8
#
# conftest.py
#
# Created by Brett Andrews on 20 Mar 2017.


import os

import pytest
import pandas as pd

from marvin import config, marvindb
from marvin.api.api import Interaction
from marvin.tools.maps import _get_bintemps


def pytest_addoption(parser):
    parser.addoption('--runslow', action='store_true', default=False, help='Run slow tests.')


def pytest_runtest_setup(item):
    if 'slow' in item.keywords and not item.config.getoption('--runslow'):
        pytest.skip('Requires --runslow option to run.')


@pytest.fixture(scope='function')
def tmpfiles():
    files_created = []

    yield files_created

    for fp in files_created:
        if os.path.exists(fp):
            os.remove(fp)


# TODO Replace skipTest and skipBrian with skipif
# TODO use monkeypatch to set initial config variables
# TODO replace _reset_the_config with monkeypatch

<<<<<<< HEAD
releases = ['MPL-5', 'MPL-4']
plateifus = ['8485-1901']
=======
releases = ['MPL-5']  # TODO add 'MPL-4'
plateifus = ['8485-1901']  # TODO add '7443-12701'
>>>>>>> 4f881d96

bintypes = {}
for release in releases:
    __, dapver = config.lookUpVersions(release)
    bintypes[release] = [bintemp.split('-')[0] for bintemp in _get_bintemps(dapver)]


class Galaxy:
    """An example galaxy for Marvin-tools testing."""

    sasbasedir = os.getenv("$SAS_BASE_DIR")
    mangaredux = os.getenv("MANGA_SPECTRO_REDUX")
    mangaanalysis = os.getenv("MANGA_SPECTRO_ANALYSIS")
    dir3d = 'stack'

    def __init__(self, plateifu):
        self.plateifu = plateifu
        self.plate, self.ifu = self.plateifu.split('-')
        self.plate = int(self.plate)
        self.release = config.release
        self.drpver, self.dapver = config.lookUpVersions(self.release)

    # TODO move to a mock data file/directory
    # TODO make release specific mock data sets
    def get_data(self):
        self.galaxies = pd.DataFrame(
                 [['1-209232', 10179, 221394, 232.544703894, 48.6902009334, 0.0407447, 0.234907269477844],
                  ['12-98126', 1001, 341153, 230.50746239, 43.53234133, 0.020478, 0.046455454081]],
                 columns=['mangaid', 'cubepk', 'nsaid', 'ra', 'dec', 'redshift', 'nsa_sersic_flux_ivar0'],
                 index=['8485-1901', '7443-12701'])

    def set_galaxy_data(self):
        # Grab data from mock file
        data = self.galaxies.loc[self.plateifu]

        for key in data.keys():
            setattr(self, key, data[key])

    def set_filenames(self, bintype=None, template=None):
        default_bintemp = _get_bintemps(self.dapver, default=True)
        default_bin, default_temp = default_bintemp.split('-', 1)

        self.bintype = bintype if bintype is not None else default_bin
        self.template = template if template is not None else default_temp
        self.bintemp = '{0}-{1}'.format(self.bintype, self.template)

        self.cubename = 'manga-{0}-LOGCUBE.fits.gz'.format(self.plateifu)
        self.rssname = 'manga-{0}-LOGRSS.fits.gz'.format(self.plateifu)
        self.imgname = '{0}.png'.format(self.ifu)
        self.mapsname = 'manga-{0}-MAPS-{1}.fits.gz'.format(self.plateifu, self.bintemp)
        self.modelname = 'manga-{0}-LOGCUBE-{1}.fits.gz'.format(self.plateifu, self.bintemp)

    def set_filepaths(self):
        # Paths
        self.drppath = os.path.join(self.mangaredux, self.drpver)
        self.dappath = os.path.join(self.mangaanalysis, self.drpver, self.dapver)
        self.imgpath = os.path.join(self.mangaredux, self.drpver, str(self.plate), self.dir3d,
                                    'images')

        # DRP filename paths
        self.cubepath = os.path.join(self.drppath, str(self.plate), self.dir3d, self.cubename)
        self.rsspath = os.path.join(self.drppath, str(self.plate), self.dir3d, self.rssname)

        # DAP filename paths
        self.analysispath = os.path.join(self.dappath, self.bintemp, str(self.plate), self.ifu)
        self.mapspath = os.path.join(self.analysispath, self.mapsname)
        self.modelpath = os.path.join(self.analysispath, self.modelname)


class DB:
    def __init__(self):
        self._marvindb = marvindb
        self.session = marvindb.session


@pytest.fixture(scope='session')
def set_config():
    config.use_sentry = False
    config.add_github_message = False


@pytest.fixture()
def check_config():
    ''' check the config to see if a db is on or not '''
    return config.db is None


@pytest.fixture(scope='session')
def set_sasurl(loc='local', port=None):
    if not port:
        port = int(os.environ.get('LOCAL_MARVIN_PORT', 5000))
    istest = True if loc == 'utah' else False
    config.switchSasUrl(loc, test=istest, port=port)
    response = Interaction('api/general/getroutemap', request_type='get')
    config.urlmap = response.getRouteMap()


@pytest.fixture(scope='session')
def urlmap(set_sasurl):
    return config.urlmap


# use if you need a temporary directory and or file space (see TestQueryPickling for usage)
@pytest.fixture(scope='session')
def temp_scratch(tmpdir_factory):
    fn = tmpdir_factory.mktemp('scratch')
    return fn


@pytest.fixture(scope='session', params=releases)
def release(request):
    return request.param


@pytest.fixture(scope='session')
def set_release(release):
    config.setMPL(release)


@pytest.fixture(scope='session')
def get_versions(set_release):
    drpver, dapver = config.lookUpVersions(config.release)
    return config.release, drpver, dapver


@pytest.fixture(scope='session', name='db')
def start_marvin_session(set_config):
    yield DB()


@pytest.fixture(scope='session', params=plateifus)
def get_plateifu(request):
    return request.param


@pytest.fixture(scope='session', params=bintypes[config.release])
def get_bintype(request):
    return request.param


@pytest.fixture(scope='session')
def galaxy(db, set_release, get_plateifu, get_bintype):
    gal = Galaxy(plateifu=get_plateifu)
    gal.get_data()
    gal.set_galaxy_data()
    gal.set_filenames(bintype=get_bintype)
    gal.set_filepaths()
    yield gal<|MERGE_RESOLUTION|>--- conflicted
+++ resolved
@@ -40,13 +40,8 @@
 # TODO use monkeypatch to set initial config variables
 # TODO replace _reset_the_config with monkeypatch
 
-<<<<<<< HEAD
-releases = ['MPL-5', 'MPL-4']
-plateifus = ['8485-1901']
-=======
 releases = ['MPL-5']  # TODO add 'MPL-4'
 plateifus = ['8485-1901']  # TODO add '7443-12701'
->>>>>>> 4f881d96
 
 bintypes = {}
 for release in releases:
