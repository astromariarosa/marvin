--- conflicted
+++ resolved
@@ -129,14 +129,9 @@
     config.urlmap = response.getRouteMap()
 
 
-<<<<<<< HEAD
-@pytest.fixture(autouse=True)
-def saslocal(set_release):
-    """Set sasurl to local."""
-=======
 @pytest.fixture(scope='session', autouse=True)
 def saslocal():
->>>>>>> f063c3e4
+    """Set sasurl to local."""
     set_sasurl(loc='local')
 
 
@@ -173,13 +168,13 @@
     return dapver
 
 
-<<<<<<< HEAD
-=======
 def set_the_config(release):
-    ''' Regular function to set the release in the config.  Using set_release combined with galaxy double parametrizes! '''
+    """Set config release without parametrizing.
+
+    Using ``set_release`` combined with ``galaxy`` double parametrizes!"""
     config.setRelease(release)
 
->>>>>>> f063c3e4
+
 # DB-based FIXTURES
 # -----------------
 
