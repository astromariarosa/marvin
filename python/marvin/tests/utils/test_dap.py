--- conflicted
+++ resolved
@@ -11,12 +11,7 @@
 from __future__ import print_function
 from __future__ import absolute_import
 
-<<<<<<< HEAD
-
-# from marvin.utils.dap.datamodel import MapsProperty, MapsPropertyList, get_dap_datamodel
-=======
 # from marvin.utils.datamodel.dap import Property, MapsPropertyList, get_dap_datamodel
->>>>>>> 8f9bee33
 # from marvin.tests import UseReleases
 # from marvin import config
 
