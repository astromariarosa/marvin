#!/usr/bin/env python
# encoding: utf-8
#
# test_map.py
#
# Created by Brett Andrews on 2 Jul 2017.

import copy

import numpy as np

import astropy
import matplotlib
import pytest

<<<<<<< HEAD
from marvin.utils.dap import datamodel
=======
from marvin.core.exceptions import MarvinError
>>>>>>> f1c3a156
from marvin.tools.maps import Maps
from marvin.tools.map import Map
from marvin.tests import marvin_test_if


def _get_maps_kwargs(galaxy, data_origin):

    if data_origin == 'file':
        maps_kwargs = dict(filename=galaxy.mapspath)
    else:
        maps_kwargs = dict(plateifu=galaxy.plateifu, release=galaxy.release,
                           bintype=galaxy.bintype, template_kin=galaxy.template,
                           mode='local' if data_origin == 'db' else 'remote')

    return maps_kwargs


@pytest.fixture(scope='function', params=[('emline_gflux', 'ha_6564'),
                                          ('emline_gvel', 'oiii_5008'),
                                          ('stellar_vel', None),
                                          ('stellar_sigma', None)])
def map_(request, galaxy, data_origin):
    maps = Maps(**_get_maps_kwargs(galaxy, data_origin))
    map_ = maps.getMap(property_name=request.param[0], channel=request.param[1])
    map_.data_origin = data_origin
    return map_


class TestMap(object):

    def test_map(self, map_, galaxy):

        assert map_.release == galaxy.release

        assert tuple(map_.shape) == tuple(galaxy.shape)
        assert map_.value.shape == tuple(galaxy.shape)
        assert map_.ivar.shape == tuple(galaxy.shape)
        assert map_.mask.shape == tuple(galaxy.shape)

        assert (map_.masked.data == map_.value).all()
        assert (map_.masked.mask == map_.mask.astype(bool)).all()

        assert pytest.approx(map_.snr, np.abs(map_.value * np.sqrt(map_.ivar)))

        assert datamodel[map_.maps._dapver][map_.property.full()].unit == map_.unit

        assert isinstance(map_.header, astropy.io.fits.header.Header)

    def test_plot(self, map_):
        fig, ax = map_.plot()
        assert isinstance(fig, matplotlib.figure.Figure)
        assert isinstance(ax, matplotlib.axes._subplots.Subplot)
        assert 'Make single panel map or one panel of multi-panel map plot.' in map_.plot.__doc__

    @marvin_test_if(map_={'data_origin': ['db']}, mark='skip')
    def test_save_and_restore(self, temp_scratch, map_):

        fout = temp_scratch.join('test_map.mpf')
        map_.save(str(fout))
        assert fout.check() is True

        map_restored = Map.restore(str(fout), delete=True)
        assert tuple(map_.shape) == tuple(map_restored.shape)

    @pytest.mark.parametrize('property_name, channel',
                             [('emline_gflux', 'ha_6564'),
                              ('stellar_vel', None)])
    def test_deepcopy(self, galaxy, property_name, channel):
        maps = Maps(plateifu=galaxy.plateifu)
        map1 = maps.getMap(property_name=property_name, channel=channel)
        map2 = copy.deepcopy(map1)

        for attr in vars(map1):
            if not attr.startswith('_'):
                value = getattr(map1, attr)
                value2 = getattr(map2, attr)

                if isinstance(value, np.ndarray):
                    assert np.isclose(value, value2).all()

                elif isinstance(value, np.ma.core.MaskedArray):
                    assert (np.isclose(value.data, value2.data).all() and
                            (value.mask == value2.mask).all())

                elif isinstance(value, Maps):
                    pass

                else:
                    assert value == value2, attr

    @pytest.mark.parametrize('property1, channel1, property2, channel2',
                             [('emline_gflux', 'ha_6564', 'emline_gflux', 'nii_6585'),
                              ('emline_gvel', 'ha_6564', 'stellar_vel', None)])
    def test_add_maps(self, galaxy, property1, channel1, property2, channel2):
        maps = Maps(plateifu=galaxy.plateifu)
        map1 = maps.getMap(property_name=property1, channel=channel1)
        map2 = maps.getMap(property_name=property2, channel=channel2)
        map12 = map1 + map2

        assert pytest.approx(map12.value == map1.value + map2.value)
        assert pytest.approx(map12.ivar == map1._add_ivar(map1.ivar, map2.ivar))
        assert pytest.approx(map12.mask == map1.mask & map2.mask)
<<<<<<< HEAD

        assert map12.property_name == map1._combine_names(map1.property_name,
                                                          map2.property_name, '+')
        assert map12.channel == map1._combine_names(map1.channel, map2.channel, '+')

=======

        assert map12.property_name == map1._combine_names(map1.property_name, map2.property_name, '+')
        assert map12.channel == map1._combine_names(map1.channel, map2.channel, '+')

>>>>>>> f1c3a156
    @pytest.mark.parametrize('property1, channel1, property2, channel2',
                             [('emline_gflux', 'ha_6564', 'emline_gflux', 'nii_6585'),
                              ('emline_gvel', 'ha_6564', 'stellar_vel', None)])
    def test_subtract_maps(self, galaxy, property1, channel1, property2, channel2):
        maps = Maps(plateifu=galaxy.plateifu)
        map1 = maps.getMap(property_name=property1, channel=channel1)
        map2 = maps.getMap(property_name=property2, channel=channel2)
        map12 = map1 - map2

        assert pytest.approx(map12.value == map1.value - map2.value)
        assert pytest.approx(map12.ivar == map1._add_ivar(map1.ivar, map2.ivar))
        assert pytest.approx(map12.mask == map1.mask & map2.mask)

<<<<<<< HEAD
        assert map12.property_name == map1._combine_names(map1.property_name,
                                                          map2.property_name, '-')
=======
        assert map12.property_name == map1._combine_names(map1.property_name, map2.property_name, '-')
>>>>>>> f1c3a156
        assert map12.channel == map1._combine_names(map1.channel, map2.channel, '-')

    @pytest.mark.parametrize('property1, channel1, property2, channel2',
                             [('emline_gflux', 'ha_6564', 'emline_gflux', 'nii_6585'),
                              ('emline_gvel', 'ha_6564', 'stellar_vel', None)])
    def test_multiply_maps(self, galaxy, property1, channel1, property2, channel2):
        maps = Maps(plateifu=galaxy.plateifu)
        map1 = maps.getMap(property_name=property1, channel=channel1)
        map2 = maps.getMap(property_name=property2, channel=channel2)
        map12 = map1 * map2

        assert pytest.approx(map12.value == map1.value * map2.value)
        assert pytest.approx(map12.ivar == map1._mul_ivar(map1.ivar, map2.ivar, map1.value,
                                                          map2.value, map12.value))
        assert pytest.approx(map12.mask == map1.mask & map2.mask)

<<<<<<< HEAD
        assert map12.property_name == map1._combine_names(map1.property_name,
                                                          map2.property_name, '*')
=======
        assert map12.property_name == map1._combine_names(map1.property_name, map2.property_name, '*')
>>>>>>> f1c3a156
        assert map12.channel == map1._combine_names(map1.channel, map2.channel, '*')

    @pytest.mark.parametrize('property1, channel1, property2, channel2',
                             [('emline_gflux', 'ha_6564', 'emline_gflux', 'nii_6585'),
                              ('emline_gvel', 'ha_6564', 'stellar_vel', None)])
    def test_divide_maps(self, galaxy, property1, channel1, property2, channel2):
        maps = Maps(plateifu=galaxy.plateifu)
        map1 = maps.getMap(property_name=property1, channel=channel1)
        map2 = maps.getMap(property_name=property2, channel=channel2)
        map12 = map1 / map2

        with np.errstate(divide='ignore', invalid='ignore'):
            assert pytest.approx(map12.value == map1.value / map2.value)

        assert pytest.approx(map12.ivar == map1._mul_ivar(map1.ivar, map2.ivar, map1.value,
                                                          map2.value, map12.value))
        assert pytest.approx(map12.mask == map1.mask & map2.mask)

<<<<<<< HEAD
        assert map12.property_name == map1._combine_names(map1.property_name,
                                                          map2.property_name, '/')
        assert map12.channel == map1._combine_names(map1.channel, map2.channel, '/')
=======
        assert map12.property_name == map1._combine_names(map1.property_name, map2.property_name, '/')
        assert map12.channel == map1._combine_names(map1.channel, map2.channel, '/')

    @pytest.mark.runslow
    @pytest.mark.parametrize('power', [2, 0.5, 0, -1, -2, -0.5])
    @pytest.mark.parametrize('property_name, channel',
                             [('emline_gflux', 'ha_6564'),
                              ('stellar_vel', None)])
    def test_pow(self, galaxy, property_name, channel, power):
        maps = Maps(plateifu=galaxy.plateifu)
        map_orig = maps.getMap(property_name=property_name, channel=channel)
        map_new = map_orig**power
        
        sig_orig = np.sqrt(1. / map_orig.ivar)
        sig_new = map_new.value * power * sig_orig * map_orig.value
        ivar_new = 1 / sig_new**2.
        
        assert pytest.approx(map_new.value == map_orig.value**power)
        assert pytest.approx(map_new.ivar == ivar_new)
        assert (map_new.mask == map_orig.mask).all()

    def test_getMap_invalid_property(self, galaxy):
        maps = Maps(plateifu=galaxy.plateifu)
        with pytest.raises(MarvinError) as ee:
            map_ = maps.getMap(property_name='mythical_property')

        assert 'Invalid property name.' in str(ee.value)

    def test_getMap_invalid_channel(self, galaxy):
        maps = Maps(plateifu=galaxy.plateifu)
        with pytest.raises(MarvinError) as ee:
            map_ = maps.getMap(property_name='emline_gflux', channel='mythical_channel')

        assert 'Invalid channel.' in str(ee.value)

    @marvin_test_if(mark='skip', galaxy=dict(release=['MPL-4']))
    def test_stellar_sigma_correction(self, galaxy):
        maps = Maps(plateifu=galaxy.plateifu)
        stsig = maps['stellar_sigma']
        stsigcorr = maps['stellar_sigmacorr']
        expected = (stsig**2 - stsigcorr**2)**0.5
        actual = stsig.inst_sigma_correction()
        assert pytest.approx(actual.value == expected.value)
        assert pytest.approx(actual.ivar == expected.ivar)
        assert (actual.mask == expected.mask).all()

    @marvin_test_if(mark='include', galaxy=dict(release=['MPL-4']))
    def test_stellar_sigma_correction_MPL4(self, galaxy):
        maps = Maps(plateifu=galaxy.plateifu)
        stsig = maps['stellar_sigma']
        with pytest.raises(MarvinError) as ee:
            stsig.inst_sigma_correction()
        
        assert 'Instrumental broadening correction not implemented for MPL-4.' in str(ee.value)

    def test_stellar_sigma_correction_invalid_property(self, galaxy):
        maps = Maps(plateifu=galaxy.plateifu)
        ha = maps['emline_gflux_ha_6564']

        with pytest.raises(MarvinError) as ee:
            ha.inst_sigma_correction()

        assert ('Cannot correct {0}_{1} '.format(ha.property_name, ha.channel) +
                'for instrumental broadening.') in str(ee.value)
>>>>>>> f1c3a156
<|MERGE_RESOLUTION|>--- conflicted
+++ resolved
@@ -13,11 +13,8 @@
 import matplotlib
 import pytest
 
-<<<<<<< HEAD
+from marvin.core.exceptions import MarvinError
 from marvin.utils.dap import datamodel
-=======
-from marvin.core.exceptions import MarvinError
->>>>>>> f1c3a156
 from marvin.tools.maps import Maps
 from marvin.tools.map import Map
 from marvin.tests import marvin_test_if
@@ -120,18 +117,11 @@
         assert pytest.approx(map12.value == map1.value + map2.value)
         assert pytest.approx(map12.ivar == map1._add_ivar(map1.ivar, map2.ivar))
         assert pytest.approx(map12.mask == map1.mask & map2.mask)
-<<<<<<< HEAD
 
         assert map12.property_name == map1._combine_names(map1.property_name,
                                                           map2.property_name, '+')
         assert map12.channel == map1._combine_names(map1.channel, map2.channel, '+')
 
-=======
-
-        assert map12.property_name == map1._combine_names(map1.property_name, map2.property_name, '+')
-        assert map12.channel == map1._combine_names(map1.channel, map2.channel, '+')
-
->>>>>>> f1c3a156
     @pytest.mark.parametrize('property1, channel1, property2, channel2',
                              [('emline_gflux', 'ha_6564', 'emline_gflux', 'nii_6585'),
                               ('emline_gvel', 'ha_6564', 'stellar_vel', None)])
@@ -145,12 +135,8 @@
         assert pytest.approx(map12.ivar == map1._add_ivar(map1.ivar, map2.ivar))
         assert pytest.approx(map12.mask == map1.mask & map2.mask)
 
-<<<<<<< HEAD
         assert map12.property_name == map1._combine_names(map1.property_name,
                                                           map2.property_name, '-')
-=======
-        assert map12.property_name == map1._combine_names(map1.property_name, map2.property_name, '-')
->>>>>>> f1c3a156
         assert map12.channel == map1._combine_names(map1.channel, map2.channel, '-')
 
     @pytest.mark.parametrize('property1, channel1, property2, channel2',
@@ -167,12 +153,8 @@
                                                           map2.value, map12.value))
         assert pytest.approx(map12.mask == map1.mask & map2.mask)
 
-<<<<<<< HEAD
         assert map12.property_name == map1._combine_names(map1.property_name,
                                                           map2.property_name, '*')
-=======
-        assert map12.property_name == map1._combine_names(map1.property_name, map2.property_name, '*')
->>>>>>> f1c3a156
         assert map12.channel == map1._combine_names(map1.channel, map2.channel, '*')
 
     @pytest.mark.parametrize('property1, channel1, property2, channel2',
@@ -191,12 +173,8 @@
                                                           map2.value, map12.value))
         assert pytest.approx(map12.mask == map1.mask & map2.mask)
 
-<<<<<<< HEAD
         assert map12.property_name == map1._combine_names(map1.property_name,
                                                           map2.property_name, '/')
-        assert map12.channel == map1._combine_names(map1.channel, map2.channel, '/')
-=======
-        assert map12.property_name == map1._combine_names(map1.property_name, map2.property_name, '/')
         assert map12.channel == map1._combine_names(map1.channel, map2.channel, '/')
 
     @pytest.mark.runslow
@@ -260,4 +238,3 @@
 
         assert ('Cannot correct {0}_{1} '.format(ha.property_name, ha.channel) +
                 'for instrumental broadening.') in str(ee.value)
->>>>>>> f1c3a156
