--- conflicted
+++ resolved
@@ -288,22 +288,21 @@
         assert spaxel_restored is not None
         assert isinstance(spaxel_restored, SpaxelBase)
 
-<<<<<<< HEAD
-        assert spaxel_restored.cube is not None
-        assert isinstance(spaxel_restored.cube, Cube)
-        assert spaxel_restored.cube.data_origin == 'api'
-        assert spaxel_restored.cube.data is None
-        assert spaxel_restored.cube.header['VERSDRP3'] == drpver
-
-        assert spaxel_restored.maps is not None
-        assert isinstance(spaxel_restored.maps, Maps)
-        assert spaxel_restored.maps.data_origin == 'api'
-        assert spaxel_restored.maps.data is None
-
-        assert spaxel_restored.modelcube is not None
-        assert isinstance(spaxel_restored.modelcube, ModelCube)
-        assert spaxel_restored.modelcube.data_origin == 'api'
-        assert spaxel_restored.modelcube.data is None
+        assert spaxel_restored._cube is not None
+        assert isinstance(spaxel_restored._cube, Cube)
+        assert spaxel_restored._cube.data_origin == 'api'
+        assert spaxel_restored._cube.data is None
+        assert spaxel_restored._cube.header['VERSDRP3'] == drpver
+
+        assert spaxel_restored._maps is not None
+        assert isinstance(spaxel_restored._maps, Maps)
+        assert spaxel_restored._maps.data_origin == 'api'
+        assert spaxel_restored._maps.data is None
+
+        assert spaxel_restored._modelcube is not None
+        assert isinstance(spaxel_restored._modelcube, ModelCube)
+        assert spaxel_restored._modelcube.data_origin == 'api'
+        assert spaxel_restored._modelcube.data is None
 
 
 class TestMaskbit(object):
@@ -329,22 +328,6 @@
         maps = Maps(plateifu=galaxy_spaxel.plateifu)
         sp = maps[0, 0]
         assert getattr(sp, flag, None) is not None
-=======
-        assert spaxel_restored._cube is not None
-        assert isinstance(spaxel_restored._cube, Cube)
-        assert spaxel_restored._cube.data_origin == 'api'
-        assert spaxel_restored._cube.data is None
-        assert spaxel_restored._cube.header['VERSDRP3'] == drpver
-
-        assert spaxel_restored._maps is not None
-        assert isinstance(spaxel_restored._maps, Maps)
-        assert spaxel_restored._maps.data_origin == 'api'
-        assert spaxel_restored._maps.data is None
-
-        assert spaxel_restored._modelcube is not None
-        assert isinstance(spaxel_restored._modelcube, ModelCube)
-        assert spaxel_restored._modelcube.data_origin == 'api'
-        assert spaxel_restored._modelcube.data is None
 
 
 class TestCubeGetSpaxel(object):
@@ -629,5 +612,4 @@
 
         assert pytest.approx(spaxel_getspaxel_file.binned_flux.mask[idx], mask)
         assert pytest.approx(spaxel_getspaxel_db.binned_flux.mask[idx], mask)
-        assert pytest.approx(spaxel_getspaxel_api.binned_flux.mask[idx], mask)
->>>>>>> a92b8fd5
+        assert pytest.approx(spaxel_getspaxel_api.binned_flux.mask[idx], mask)