#!/usr/bin/env python
# encoding: utf-8
#
# @Author: José Sánchez-Gallego
# @Date: Nov 1, 2017
# @Filename: test_spaxel.py
# @License: BSD 3-Clause
# @Copyright: José Sánchez-Gallego


from __future__ import division
from __future__ import print_function
from __future__ import absolute_import

import itertools
import os

import pytest
import astropy.io.fits

from marvin import config

from marvin.core.exceptions import MarvinError

from marvin.tools.cube import Cube
from marvin.tools.maps import Maps
from marvin.tools.modelcube import ModelCube
<<<<<<< HEAD
from marvin.tools.spaxel import SpaxelBase
from marvin.tests import marvin_test_if
=======
from marvin.tools.spaxel import SpaxelBase, Spaxel, Bin
>>>>>>> 085700f5


spaxel_modes = [True, False, 'object']


@pytest.fixture(params=itertools.product(spaxel_modes, spaxel_modes, spaxel_modes))
def cube_maps_modelcube_modes(request):
    return request.param


@pytest.fixture
def galaxy_spaxel(galaxy):
    """Returns only some instances of the galaxy fixture."""

    if galaxy.plateifu != '8485-1901':
        pytest.skip()

    if galaxy.release == 'MPL-4':
        if galaxy.template in ['M11-STELIB-ZSOL', 'MILES-THIN']:
            pytest.skip()
        if galaxy.bintype == 'RADIAL':
            pytest.skip()

    if galaxy.release in ['MPL-5', 'MPL-6']:
        if galaxy.bintype in ['NRE', 'ALL']:
            pytest.skip()

    return galaxy


class TestSpaxel(object):

    def test_SpaxelBase(self, galaxy_spaxel, cube_maps_modelcube_modes):

        plateifu = galaxy_spaxel.plateifu
        bintype = galaxy_spaxel.bintype.name
        template = galaxy_spaxel.template.name
        release = galaxy_spaxel.release

        cube, maps, modelcube = cube_maps_modelcube_modes

        if cube == 'object':
            cube = Cube(plateifu=plateifu, release=release)

        if maps == 'object':
            maps = Maps(plateifu=plateifu, bintype=bintype,
                        template=template, release=release)

        if release == 'MPL-4':
            modelcube = False
        elif modelcube == 'object':
            modelcube = ModelCube(plateifu=plateifu, bintype=bintype,
                                  template=template, release=release)

        if cube is False and maps is False and modelcube is False:
            pytest.skip()

        spaxel = SpaxelBase(15, 15, plateifu=plateifu,
                            cube=cube, maps=maps, modelcube=modelcube,
                            template=template, bintype=bintype)

        assert isinstance(spaxel, SpaxelBase)

        if (spaxel.bintype is not None and spaxel.bintype.binned is True and
                (spaxel._maps or spaxel._modelcube)):
            assert isinstance(spaxel, Bin)
        else:
            assert isinstance(spaxel, Spaxel)

        if spaxel._cube:
            assert len(spaxel.cube_quantities) > 0
        else:
            assert len(spaxel.cube_quantities) == 0

        if spaxel._maps:
            assert len(spaxel.maps_quantities) > 0
        else:
            assert len(spaxel.maps_quantities) == 0

        if spaxel._modelcube:
            assert len(spaxel.modelcube_quantities) > 0
        else:
            assert len(spaxel.modelcube_quantities) == 0

        assert spaxel.plateifu == galaxy_spaxel.plateifu
        assert spaxel.mangaid == galaxy_spaxel.mangaid

    def test_dir(self):

        spaxel = SpaxelBase(15, 15, plateifu='8485-1901', cube=True,
                            maps=True, modelcube=True)

        dir_list = dir(spaxel)

        assert 'flux' in dir_list
        assert 'emline_gflux_ha_6564' in dir_list
        assert 'binned_flux' in dir_list

    def test_getattr(self):

        spaxel = SpaxelBase(15, 15, plateifu='8485-1901', cube=True,
                            maps=True, modelcube=True)

        assert spaxel.flux is not None
        assert spaxel.emline_gflux_ha_6564 is not None
        assert spaxel.binned_flux is not None

    def test_no_inputs(self):

        with pytest.raises(MarvinError) as ee:
            SpaxelBase(0, 0, cube=None, maps=None, modelcube=None)

        assert 'no inputs defined' in str(ee)

    def test_files_maps_modelcube(self, galaxy_spaxel):

        if galaxy_spaxel.release == 'MPL-4':
            modelcube_filename = None
        else:
            modelcube_filename = galaxy_spaxel.modelpath

        spaxel = SpaxelBase(15, 15,
                            cube=galaxy_spaxel.cubepath,
                            maps=galaxy_spaxel.mapspath,
                            modelcube=modelcube_filename)

        assert isinstance(spaxel, SpaxelBase)

        assert isinstance(spaxel._cube, Cube)
        assert isinstance(spaxel._maps, Maps)
        assert isinstance(spaxel._modelcube, ModelCube)

    def test_files_modelcube(self, galaxy_spaxel):

        if galaxy_spaxel.release == 'MPL-4':
            modelcube_filename = None
        else:
            modelcube_filename = galaxy_spaxel.modelpath

        spaxel = SpaxelBase(15, 15,
                            cube=False,
                            maps=False,
                            modelcube=modelcube_filename)

        assert isinstance(spaxel, SpaxelBase)

        assert not isinstance(spaxel._cube, Cube)
        assert not isinstance(spaxel._maps, Maps)
        assert isinstance(spaxel._modelcube, ModelCube)

    def test_files_maps(self, galaxy_spaxel):

        spaxel = SpaxelBase(15, 15,
                            cube=False,
                            maps=galaxy_spaxel.mapspath,
                            modelcube=False)

        assert isinstance(spaxel, SpaxelBase)

        assert not isinstance(spaxel._cube, Cube)
        assert isinstance(spaxel._maps, Maps)
        assert not isinstance(spaxel._modelcube, ModelCube)


class TestBin(object):

    def test_bad_binid(self):

        with pytest.raises(MarvinError) as ee:
            SpaxelBase(0, 0, plateifu='8485-1901', cube=True,
                       maps=True, modelcube=True, bintype='HYB10')

        assert 'not correspond to a valid binid' in str(ee)

    def test_load_all(self):

        bb = SpaxelBase(15, 15, plateifu='8485-1901', cube=True,
                        maps=True, modelcube=True, bintype='HYB10', release='MPL-6')

        assert isinstance(bb, Bin)

        assert len(bb.spaxels) > 0
        assert bb.spaxels[0].loaded is False

        bb.load_all()

        for sp in bb.spaxels:
            assert sp.loaded is True


class TestPickling(object):

    def test_pickling_db_fails(self, temp_scratch, galaxy):
        cube = Cube(plateifu=galaxy.plateifu)
        spaxel = cube.getSpaxel(1, 3)

        file = temp_scratch.join('test_spaxel.mpf')

        with pytest.raises(MarvinError) as cm:
            spaxel.save(str(file), overwrite=True)

        assert 'objects with data_origin=\'db\' cannot be saved.' in str(cm.value)

    def test_pickling_only_cube_file(self, temp_scratch, galaxy):
        if galaxy.bintype.name != 'SPX':
            pytest.skip("Can't instantiate a Spaxel from a binned Maps.")

        cube = Cube(filename=galaxy.cubepath)
        maps = Maps(filename=galaxy.mapspath)

        spaxel = cube.getSpaxel(1, 3, properties=maps, models=False)

        file = temp_scratch.join('test_spaxel.mpf')

        path_saved = spaxel.save(str(file), overwrite=True)
        assert file.check() is True
        assert os.path.exists(path_saved)

        del spaxel

        spaxel_restored = SpaxelBase.restore(str(file))
        assert spaxel_restored is not None
        assert isinstance(spaxel_restored, SpaxelBase)

        assert spaxel_restored._cube is not None
        assert spaxel_restored._cube.data_origin == 'file'
        assert isinstance(spaxel_restored._cube.data, astropy.io.fits.HDUList)

        assert spaxel_restored._maps is not None
        assert spaxel_restored._maps.data_origin == 'file'
        assert isinstance(spaxel_restored._maps.data, astropy.io.fits.HDUList)

    @pytest.mark.parametrize('mpl', ['MPL-5'])
    def test_pickling_all_api(self, monkeypatch, temp_scratch, galaxy, mpl):
        monkeypatch.setattr(config, 'release', mpl)
        drpver, __ = config.lookUpVersions()

        cube = Cube(plateifu=galaxy.plateifu, mode='remote')
        maps = Maps(plateifu=galaxy.plateifu, mode='remote')
        modelcube = ModelCube(plateifu=galaxy.plateifu, mode='remote')
        spaxel = cube.getSpaxel(1, 3, properties=maps, models=modelcube)

        assert spaxel._cube.data_origin == 'api'
        assert spaxel._maps.data_origin == 'api'
        assert spaxel._modelcube.data_origin == 'api'

        file = temp_scratch.join('test_spaxel_api.mpf')

        path_saved = spaxel.save(str(file), overwrite=True)
        assert file.check() is True
        assert os.path.exists(path_saved)

        del spaxel

        spaxel_restored = SpaxelBase.restore(str(file))
        assert spaxel_restored is not None
        assert isinstance(spaxel_restored, SpaxelBase)

<<<<<<< HEAD
        assert spaxel_restored.cube is not None
        assert isinstance(spaxel_restored.cube, Cube)
        assert spaxel_restored.cube.data_origin == 'api'
        assert spaxel_restored.cube.data is None
        assert spaxel_restored.cube.header['VERSDRP3'] == drpver

        assert spaxel_restored.maps is not None
        assert isinstance(spaxel_restored.maps, Maps)
        assert spaxel_restored.maps.data_origin == 'api'
        assert spaxel_restored.maps.data is None

        assert spaxel_restored.modelcube is not None
        assert isinstance(spaxel_restored.modelcube, ModelCube)
        assert spaxel_restored.modelcube.data_origin == 'api'
        assert spaxel_restored.modelcube.data is None


class TestMaskbit(object):

    @marvin_test_if(mark='include', galaxy_spaxel=dict(release=['MPL-4']))
    def test_quality_flags_mpl4(self, galaxy_spaxel):
        maps = Maps(plateifu=galaxy_spaxel.plateifu)
        sp = maps.getSpaxel(0, 0, model=True)
        assert len(sp.quality_flags) == 1

    @marvin_test_if(mark='skip', galaxy_spaxel=dict(release=['MPL-4']))
    def test_quality_flags(self, galaxy_spaxel):
        maps = Maps(plateifu=galaxy_spaxel.plateifu)
        sp = maps.getSpaxel(0, 0, model=True)
        assert len(sp.quality_flags) == 2

    @pytest.mark.parametrize('flag',
                             ['manga_target1',
                              'manga_target2',
                              'manga_target3',
                              'target_flags'])
    def test_flag(self, flag, galaxy_spaxel):
        maps = Maps(plateifu=galaxy_spaxel.plateifu)
        sp = maps[0, 0]
        assert getattr(sp, flag, None) is not None
=======
        assert spaxel_restored._cube is not None
        assert isinstance(spaxel_restored._cube, Cube)
        assert spaxel_restored._cube.data_origin == 'api'
        assert spaxel_restored._cube.data is None
        assert spaxel_restored._cube.header['VERSDRP3'] == drpver

        assert spaxel_restored._maps is not None
        assert isinstance(spaxel_restored._maps, Maps)
        assert spaxel_restored._maps.data_origin == 'api'
        assert spaxel_restored._maps.data is None

        assert spaxel_restored._modelcube is not None
        assert isinstance(spaxel_restored._modelcube, ModelCube)
        assert spaxel_restored._modelcube.data_origin == 'api'
        assert spaxel_restored._modelcube.data is None
>>>>>>> 085700f5
<|MERGE_RESOLUTION|>--- conflicted
+++ resolved
@@ -25,12 +25,8 @@
 from marvin.tools.cube import Cube
 from marvin.tools.maps import Maps
 from marvin.tools.modelcube import ModelCube
-<<<<<<< HEAD
-from marvin.tools.spaxel import SpaxelBase
+from marvin.tools.spaxel import SpaxelBase, Spaxel, Bin
 from marvin.tests import marvin_test_if
-=======
-from marvin.tools.spaxel import SpaxelBase, Spaxel, Bin
->>>>>>> 085700f5
 
 
 spaxel_modes = [True, False, 'object']
@@ -289,7 +285,6 @@
         assert spaxel_restored is not None
         assert isinstance(spaxel_restored, SpaxelBase)
 
-<<<<<<< HEAD
         assert spaxel_restored.cube is not None
         assert isinstance(spaxel_restored.cube, Cube)
         assert spaxel_restored.cube.data_origin == 'api'
@@ -329,21 +324,4 @@
     def test_flag(self, flag, galaxy_spaxel):
         maps = Maps(plateifu=galaxy_spaxel.plateifu)
         sp = maps[0, 0]
-        assert getattr(sp, flag, None) is not None
-=======
-        assert spaxel_restored._cube is not None
-        assert isinstance(spaxel_restored._cube, Cube)
-        assert spaxel_restored._cube.data_origin == 'api'
-        assert spaxel_restored._cube.data is None
-        assert spaxel_restored._cube.header['VERSDRP3'] == drpver
-
-        assert spaxel_restored._maps is not None
-        assert isinstance(spaxel_restored._maps, Maps)
-        assert spaxel_restored._maps.data_origin == 'api'
-        assert spaxel_restored._maps.data is None
-
-        assert spaxel_restored._modelcube is not None
-        assert isinstance(spaxel_restored._modelcube, ModelCube)
-        assert spaxel_restored._modelcube.data_origin == 'api'
-        assert spaxel_restored._modelcube.data is None
->>>>>>> 085700f5
+        assert getattr(sp, flag, None) is not None