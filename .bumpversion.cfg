--- conflicted
+++ resolved
@@ -1,20 +1,16 @@
 [bumpversion]
-<<<<<<< HEAD
 current_version = 2.6.0dev
-=======
-current_version = 2.5.5dev
->>>>>>> 94e44607
 commit = True
 tag = False
 tag_name = {new_version}
 parse = (?P<major>\d+)\.(?P<minor>\d+)\.(?P<patch>\d+)(?P<release>[a-z]+)?
-serialize = 
+serialize =
 	{major}.{minor}.{patch}{release}
 	{major}.{minor}.{patch}
 
 [bumpversion:part:release]
 optional_value = alpha
-values = 
+values =
 	dev
 	alpha
 
